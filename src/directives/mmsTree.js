'use strict';

angular.module('mms.directives')
.directive('mmsTree', ["$timeout", "$log", '$templateCache', mmsTree]);

function mmsTree($timeout, $log, $templateCache) {

    var mmsTreeLink = function(scope, element, attrs) {
        if (!attrs.iconExpand)
            attrs.iconExpand = 'fa fa-caret-right fa-lg fa-fw';
        if (!attrs.iconCollapse)
            attrs.iconCollapse = 'fa fa-caret-down fa-lg fa-fw';
        if (!attrs.iconDefault)
            attrs.iconDefault = 'fa fa-file fa-fw';
        if (!attrs.expandLevel)
            attrs.expandLevel = '3';
        var expand_level = parseInt(attrs.expandLevel, 10);
        if (!angular.isArray(scope.treeData)) {
            $log.warn('treeData is not an array!');
            return;
        }

        var for_each_branch = function(func) {
            var run = function(branch, level) {
                func(branch, level);
                if (branch.children) {
                    for (var i = 0; i < branch.children.length; i++) {
                        run(branch.children[i], level + 1);
                    }
                }
            };
            for (var i = 0; i < scope.treeData.length; i++) {
                run(scope.treeData[i], 1);
            }
        };

        var get_parent = function(child) {
            var parent = null;
            if (child.parent_uid) {
                for_each_branch(function(b) {
                    if (b.uid === child.parent_uid) {
                        parent = b;
                    }
                });
            }
            return parent;
        };

        var for_all_ancestors = function(child, fn) {
            var parent = get_parent(child);
            if (parent) {
                fn(parent);
                for_all_ancestors(parent, fn);
            }
        };

        var expand_all_parents = function(child) {
            for_all_ancestors(child, function(b) {
                b.expanded = true;
            });
        };

        var selected_branch = null;
        var select_branch = function(branch) {
            if (!branch) {
                if (selected_branch)
                    selected_branch.selected = false;
                selected_branch = null;
                return;
            }
            if (branch !== selected_branch) {
                if (selected_branch)
                    selected_branch.selected = false;
                branch.selected = true;
                selected_branch = branch;
                expand_all_parents(branch);
                if (branch.onSelect) {
                    $timeout(function() {
                        branch.onSelect(branch);
                    });
                } else if (scope.onSelect) {
                    $timeout(function() {
                        scope.onSelect({branch: branch});
                    });
                }
            }
        };

        var on_initialSelection_change = function() {
            if (scope.initialSelection) {
                for_each_branch(function(b) {
                    if (b.data.sysmlid === scope.initialSelection)
                        select_branch(b);
                });
                on_treeData_change();
            }
        };

        var on_treeData_change = function() {
            for_each_branch(function(b, level) {
                if (!b.uid)
                    b.uid = '' + Math.random();
            });
            for_each_branch(function(b) {
                if (angular.isArray(b.children)) {
                    for (var i = 0; i < b.children.length; i++) {
                        var child = b.children[i];
                        child.parent_uid = b.uid;
                    }
                }
            });
            scope.tree_rows = [];
            var add_branch_to_list = function(level, section, branch, visible) {
                var expand_icon = "";
                var type_icon = "";
                var status_properties = { style: "" };
                var button_properties = "";

                if (!branch.expanded)
                    branch.expanded = false;
                if (branch.children && branch.children.length > 0) {
                    if (branch.expanded) 
                        expand_icon = attrs.iconCollapse;
                    else
                        expand_icon = attrs.iconExpand;
                } else
<<<<<<< HEAD
                    expand_icon = "fa fa-fw";
                
=======
                    expand_icon = "fa fa-lg fa-fw";
>>>>>>> 2fb4e924
                if (scope.options && scope.options.types && scope.options.types[branch.type])
                    type_icon = scope.options.types[branch.type];
                else
                    type_icon = attrs.iconDefault;

                if (scope.options && scope.options.statuses && scope.options.statuses[branch.status]) {
                    status_properties = scope.options.statuses[branch.status];
                    if (scope.options.buttons && scope.options.buttons[status_properties.button]) {
                        button_properties = scope.options.buttons[status_properties.button];
                    }
                }

                scope.tree_rows.push({
                    level: level,
                    section: section,
                    branch: branch,
                    label: branch.label,
                    expand_icon: expand_icon,
                    visible: visible,
                    status: branch.status,
                    status_properties: status_properties,
                    button_properties: button_properties,
                    type_icon: type_icon
                });
                if (branch.children) {
                    for (var i = 0, j = 0; i < branch.children.length; i++) {
                        var child_visible = visible && branch.expanded;
                        var sectionChar = '.';
                        var sectionValue = '';
                        if (section === '')
                            sectionChar = '';
                        if (branch.children[i].type === 'section')
                            add_branch_to_list(level + 1, '§ ', branch.children[i], child_visible);
                        else {
                            j++;
                            if (scope.sectionNumbering) {
                                sectionValue = section + sectionChar + j;
                                add_branch_to_list(level + 1, sectionValue, branch.children[i], child_visible);
                            } else
                                add_branch_to_list(level + 1, '', branch.children[i], child_visible);
                        }
                    }
                }
            };
            for (var i = 0; i < scope.treeData.length; i++) {
                add_branch_to_list(1, '', scope.treeData[i], true);
            }
        };
        scope.on_treeData_change = on_treeData_change;
        scope.$watch('treeData', on_treeData_change, false);
        scope.$watch('initialSelection', on_initialSelection_change);
        scope.tree_rows = [];

        if (attrs.initialSelection) {
            for_each_branch(function(b) {
                if (b.data.sysmlid === attrs.initialSelection) {
                    $timeout(function() {
                        select_branch(b);
                    });
                }
            });

        }

        for_each_branch(function(b, level) {
            b.level = level;
            b.expanded = b.level <= expand_level;
        });

        on_treeData_change();

        scope.user_clicks_branch = function(branch) {
            if (branch !== selected_branch) 
                select_branch(branch);
        };

        if (angular.isObject(scope.treeControl)) {
            var tree = scope.treeControl;
            tree.expand_all = function() {
                for_each_branch(function(b, level) {
                    b.expanded = true;
                });
                on_treeData_change();
            };
            tree.collapse_all = function() {
                for_each_branch(function(b, level) {
                    b.expanded = false;
                });
                on_treeData_change();
            };
            tree.get_first_branch = function() {
                if (scope.treeData.length > 0)
                    return scope.treeData[0];
            };
            tree.select_first_branch = function() {
                var b = tree.get_first_branch();
                select_branch(b);
            };
            tree.get_selected_branch = function() {
                return selected_branch;
            };
            tree.get_parent_branch = get_parent;
            tree.select_branch = select_branch;
            tree.get_children = function(b) {
                return b.children;
            };
            tree.select_parent_branch = function(b) {
                var p = tree.get_parent_branch(b);
                if (p) 
                    tree.select_branch(p);
            };
            tree.add_branch = function(parent, new_branch) {
                if (parent) {
                    parent.children.push(new_branch);
                    parent.expanded = true;
                } else {
                    scope.treeData.push(new_branch);
                }
                on_treeData_change();
            };
            tree.add_root_branch = function(new_branch) {
                tree.add_branch(null, new_branch);
            };
            tree.expand_branch = function(b) {
                if (!b)
                    b = tree.get_selected_branch();
                if (b)
                    b.expanded = true;
                on_treeData_change();
            };
            tree.collapse_branch = function(b) {
                if (!b)
                    b = selected_branch;
                if (b)
                    b.expanded = false;
                on_treeData_change();
            };
            tree.get_siblings = function(b) {
                var siblings;
                var p = tree.get_parent_branch(b);
                if (p)
                    siblings = p.children;
                else
                    siblings = scope.treeData;
                return siblings;
            };
            tree.get_next_sibling = function(b) {
                var siblings = tree.get_siblings(b);
                if (angular.isArray(siblings)) {
                    var i = siblings.indexOf(b);
                    if (i < siblings.length - 1)
                        return siblings[i + 1];
                }
            };
            tree.get_prev_sibling = function(b) {
                var siblings = tree.get_siblings(b);
                if (angular.isArray(siblings)) {
                    var i = siblings.indexOf(b);
                    if (i > 0) 
                        return siblings[i - 1];
                }
            };
            tree.select_next_sibling = function(b) {
                var next = tree.get_next_silbing(b);
                if (next)
                    tree.select_branch(next);
            };
            tree.select_prev_sibling = function(b) {
                var prev = tree.get_prev_sibling(b);
                if (prev)
                    tree.select_branch(prev);
            };
            tree.get_first_child = function(b) {
                if (!b)
                    b = selected_branch;
                if (b && b.children && b.children.length > 0)
                    return b.children[0];
            };
            tree.get_closest_ancestor_next_sibling = function(b) {
                var next = tree.get_next_sibling(b);
                if (next)
                    return next;
                else {
                    next = tree.get_parent_branch(b);
                    return tree.get_closest_ancestor_next_sibling(next);
                }
            };
            tree.get_next_branch = function(b) {
                if (!b)
                    b = selected_branch;
                if (b) {
                    var next = tree.get_first_child(b);
                    if (next)
                        return next;
                    else {
                        next = tree.get_closest_ancestor_next_sibling(b);
                        return next;
                    }
                }
            };
            tree.select_next_branch = function(b) {
                var next = tree.get_next_branch(b);
                if (next)
                    tree.select_branch(next);
            };
            tree.last_descendant = function(b) {
                if (b) {
                    if (b.children.length === 0)
                        return b;
                    var last = b.children[b.children.length - 1];
                    return tree.last_descendant(last);
                }
            };
            tree.get_prev_branch = function(b) {
                var prev_sibling = tree.get_prev_sibling(b);
                if (prev_sibling)
                    return tree.last_descendant(prev_sibling);
                return tree.get_parent_branch(b);
            };
            tree.select_prev_branch = function(b) {
                var prev = tree.get_prev_branch(b);
                if (prev)
                    tree.select_branch(prev);
            };
            tree.refresh = function() {
                on_treeData_change();
            };
        }
    };

    return {
        restrict: 'E',
        template: $templateCache.get('mms/templates/mmsTree.html'),
        replace: true,
        scope: {
            treeData: '=',
            sectionNumbering: '=',
            onSelect: '&',
            initialSelection: '@',
            treeControl: '=',
            search: '=',
            options: '='
        },
        link: mmsTreeLink
    };
}<|MERGE_RESOLUTION|>--- conflicted
+++ resolved
@@ -124,12 +124,7 @@
                     else
                         expand_icon = attrs.iconExpand;
                 } else
-<<<<<<< HEAD
-                    expand_icon = "fa fa-fw";
-                
-=======
                     expand_icon = "fa fa-lg fa-fw";
->>>>>>> 2fb4e924
                 if (scope.options && scope.options.types && scope.options.types[branch.type])
                     type_icon = scope.options.types[branch.type];
                 else
