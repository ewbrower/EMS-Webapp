'use strict';

<<<<<<< HEAD
  angular.module('mms.directives')
  .directive('mmsTree', ["$timeout", "$log", '$templateCache', '$rootScope', mmsTree]);

  function mmsTree($timeout, $log, $templateCache, $rootScope) {
        return {
          restrict: 'E',
          template: $templateCache.get('mms/templates/mmsTree.html'),

          replace: true,
          scope: {
            treeData: '=',
            sectionNumbering: '=',
            onSelect: '&',
            initialSelection: '@',
            treeControl: '=',
            search: '='
          },
          link: function(scope, element, attrs, $rootScope) {
            var error, expand_all_parents, expand_level, for_all_ancestors, for_each_branch, get_parent, n, on_treeData_change, on_initialSelection_change, select_branch, selected_branch, tree;
            scope.filterOn = true;
            error = function(s) {
              $log.log('ERROR:' + s);
              return void 0;
=======
angular.module('mms.directives')
.directive('mmsTree', ["$timeout", "$log", '$templateCache', mmsTree]);

function mmsTree($timeout, $log, $templateCache) {

    var mmsTreeLink = function(scope, element, attrs) {
        if (!attrs.iconExpand)
            attrs.iconExpand = 'fa fa-plus';
        if (!attrs.iconCollapse)
            attrs.iconCollapse = 'fa fa-minus';
        if (!attrs.iconLeaf)
            attrs.iconLeaf = 'fa fa-file';
        if (!attrs.iconSection)
            attrs.iconSection = 'fa fa-file-o';
        if (!attrs.expandLevel)
            attrs.expandLevel = '3';
        var expand_level = parseInt(attrs.expandLevel, 10);
        if (!angular.isArray(scope.treeData)) {
            $log.warn('treeData is not an array!');
            return;
        }

        var for_each_branch = function(func) {
            var run = function(branch, level) {
                func(branch, level);
                if (branch.children) {
                    for (var i = 0; i < branch.children.length; i++) {
                        run(branch.children[i], level + 1);
                    }
                }
>>>>>>> 30f31469
            };
            for (var i = 0; i < scope.treeData.length; i++) {
                run(scope.treeData[i], 1);
            }
        };

        var get_parent = function(child) {
            var parent = null;
            if (child.parent_uid) {
                for_each_branch(function(b) {
                    if (b.uid === child.parent_uid) {
                        parent = b;
                    }
                });
            }
            return parent;
        };

        var for_all_ancestors = function(child, fn) {
            var parent = get_parent(child);
            if (parent) {
                fn(parent);
                for_all_ancestors(parent, fn);
            }
        };

        var expand_all_parents = function(child) {
            for_all_ancestors(child, function(b) {
                b.expanded = true;
            });
        };

        var selected_branch = null;
        var select_branch = function(branch) {
            if (!branch) {
                if (selected_branch)
                    selected_branch.selected = false;
                selected_branch = null;
                return;
            }
            if (branch !== selected_branch) {
                if (selected_branch)
                    selected_branch.selected = false;
                branch.selected = true;
                selected_branch = branch;
                expand_all_parents(branch);
                if (branch.onSelect) {
                    $timeout(function() {
                        branch.onSelect(branch);
                    });
                } else if (scope.onSelect) {
                    $timeout(function() {
                        scope.onSelect({branch: branch});
                    });
                }
<<<<<<< HEAD
              }
            };
            scope.user_clicks_branch = function(branch) {
              if (branch !== selected_branch) {
                return select_branch(branch);
              }
            };

            get_parent = function(child) {
              var parent;
              parent = void 0;
              if (child.parent_uid) {
=======
            }
        };

        var on_initialSelection_change = function() {
            if (scope.initialSelection) {
>>>>>>> 30f31469
                for_each_branch(function(b) {
                    if (b.data.sysmlid === scope.initialSelection)
                        select_branch(b);
                });
            }
        };

        var on_treeData_change = function() {
            for_each_branch(function(b, level) {
                if (!b.uid)
                    b.uid = '' + Math.random();
            });
            $log.log('UIDs are set');
            for_each_branch(function(b) {
                if (angular.isArray(b.children)) {
                    for (var i = 0; i < b.children.length; i++) {
                        var child = b.children[i];
                        child.parent_uid = b.uid;
                    }
                }
            });
            scope.tree_rows = [];
            var add_branch_to_list = function(level, section, branch, visible) {
                var tree_icon;
                if (!branch.expanded)
                    branch.expanded = false;
                if (!branch.children || branch.children.length === 0) {
                    if (section === '§ ')
                        tree_icon = attrs.iconSection;
                    else
                        tree_icon = attrs.iconLeaf;
                } else {
                    if (branch.expanded) 
                        tree_icon = attrs.iconCollapse;
                    else
                        tree_icon = attrs.iconExpand;
                }
                var type_class = '';
                if (scope.options && scope.options[branch.type])
                    type_class = scope.options[branch.type];
                scope.tree_rows.push({
                    level: level,
                    section: section,
                    branch: branch,
                    label: branch.label,
                    tree_icon: tree_icon,
                    visible: visible,
                    type_class: type_class
                });
                if (branch.children) {
                    for (var i = 0, j = 0; i < branch.children.length; i++) {
                        var child_visible = visible && branch.expanded;
                        var sectionChar = '.';
                        var sectionValue = '';
                        if (section === '')
                            sectionChar = '';
                        if (branch.children[i].type === 'section')
                            add_branch_to_list(level + 1, '§ ', branch.children[i], child_visible);
                        else {
                            j++;
                            if (scope.sectionNumbering) {
                                sectionValue = section + sectionChar + j;
                                add_branch_to_list(level + 1, sectionValue, branch.children[i], child_visible);
                            } else
                                add_branch_to_list(level + 1, '', branch.children[i], child_visible);
                        }
                    }
                }
            };
            for (var i = 0; i < scope.treeData.length; i++) {
                add_branch_to_list(1, '', scope.treeData[i], true);
            }
        };
        scope.on_treeData_change = on_treeData_change;
        scope.$watch('treeData', on_treeData_change, false);
        scope.$watch('initialSelection', on_initialSelection_change);
        scope.tree_rows = [];

        if (attrs.initialSelection) {
            for_each_branch(function(b) {
                if (b.data.sysmlid === attrs.initialSelection) {
                    $timeout(function() {
                        select_branch(b);
                    });
                }
            });
        }

        for_each_branch(function(b, level) {
            b.level = level;
            b.expanded = b.level < expand_level;
        });

        scope.user_clicks_branch = function(branch) {
            if (branch !== selected_branch) 
                select_branch(branch);
        };

        if (angular.isObject(scope.treeControl)) {
            var tree = scope.treeControl;
            tree.expand_all = function() {
                for_each_branch(function(b, level) {
                    b.expanded = true;
                });
                on_treeData_change();
            };
            tree.collapse_all = function() {
                for_each_branch(function(b, level) {
                    b.expanded = false;
                });
                on_treeData_change();
            };
            tree.get_first_branch = function() {
                if (scope.treeData.length > 0)
                    return scope.treeData[0];
            };
            tree.select_first_branch = function() {
                var b = tree.get_first_branch();
                select_branch(b);
            };
            tree.get_selected_branch = function() {
                return selected_branch;
            };
            tree.get_parent_branch = get_parent;
            tree.select_branch = select_branch;
            tree.get_children = function(b) {
                return b.children;
            };
            tree.select_parent_branch = function(b) {
                var p = tree.get_parent_branch(b);
                if (p) 
                    tree.select_branch(p);
            };
            tree.add_branch = function(parent, new_branch) {
                if (parent) {
                    parent.children.push(new_branch);
                    parent.expanded = true;
                } else {
                    scope.treeData.push(new_branch);
                }
                on_treeData_change();
            };
            tree.add_root_branch = function(new_branch) {
                tree.add_branch(null, new_branch);
            };
            tree.expand_branch = function(b) {
                if (!b)
                    b = tree.get_selected_branch();
                if (b)
                    b.expanded = true;
                on_treeData_change();
            };
            tree.collapse_branch = function(b) {
                if (!b)
                    b = selected_branch;
                if (b)
                    b.expanded = false;
                on_treeData_change();
            };
            tree.get_siblings = function(b) {
                var siblings;
                var p = tree.get_parent_branch(b);
                if (p)
                    siblings = p.children;
                else
                    siblings = scope.treeData;
                return siblings;
            };
            tree.get_next_sibling = function(b) {
                var siblings = tree.get_siblings(b);
                if (angular.isArray(siblings)) {
                    var i = siblings.indexOf(b);
                    if (i < siblings.length - 1)
                        return siblings[i + 1];
                }
            };
            tree.get_prev_sibling = function(b) {
                var siblings = tree.get_siblings(b);
                if (angular.isArray(siblings)) {
                    var i = siblings.indexOf(b);
                    if (i > 0) 
                        return siblings[i - 1];
                }
            };
            tree.select_next_sibling = function(b) {
                var next = tree.get_next_silbing(b);
                if (next)
                    tree.select_branch(next);
            };
            tree.select_prev_sibling = function(b) {
                var prev = tree.get_prev_sibling(b);
                if (prev)
                    tree.select_branch(prev);
            };
            tree.get_first_child = function(b) {
                if (!b)
                    b = selected_branch;
                if (b && b.children && b.children.length > 0)
                    return b.children[0];
            };
            tree.get_closest_ancestor_next_sibling = function(b) {
                var next = tree.get_next_sibling(b);
                if (next)
                    return next;
                else {
                    next = tree.get_parent_branch(b);
                    return tree.get_closest_ancestor_next_sibling(next);
                }
            };
            tree.get_next_branch = function(b) {
                if (!b)
                    b = selected_branch;
                if (b) {
                    var next = tree.get_first_child(b);
                    if (next)
                        return next;
                    else {
                        next = tree.get_closest_ancestor_next_sibling(b);
                        return next;
                    }
                }
            };
            tree.select_next_branch = function(b) {
                var next = tree.get_next_branch(b);
                if (next)
                    tree.select_branch(next);
            };
            tree.last_descendant = function(b) {
                if (b) {
                    if (b.children.length === 0)
                        return b;
                    var last = b.children[b.children.length - 1];
                    return tree.last_descendant(last);
                }
            };
            tree.get_prev_branch = function(b) {
                var prev_sibling = tree.get_prev_sibling(b);
                if (prev_sibling)
                    return tree.last_descendant(prev_sibling);
                return tree.get_parent_branch(b);
            };
            tree.select_prev_branch = function(b) {
                var prev = tree.get_prev_branch(b);
                if (prev)
                    tree.select_branch(prev);
            };
            tree.refresh = function() {
                on_treeData_change();
            };
        }
    };

    return {
        restrict: 'E',
        template: $templateCache.get('mms/templates/mmsTree.html'),
        replace: true,
        scope: {
            treeData: '=',
            sectionNumbering: '=',
            onSelect: '&',
            initialSelection: '@',
            treeControl: '=',
            search: '=',
            options: '='
        },
        link: mmsTreeLink
    };
}<|MERGE_RESOLUTION|>--- conflicted
+++ resolved
@@ -1,30 +1,5 @@
 'use strict';
 
-<<<<<<< HEAD
-  angular.module('mms.directives')
-  .directive('mmsTree', ["$timeout", "$log", '$templateCache', '$rootScope', mmsTree]);
-
-  function mmsTree($timeout, $log, $templateCache, $rootScope) {
-        return {
-          restrict: 'E',
-          template: $templateCache.get('mms/templates/mmsTree.html'),
-
-          replace: true,
-          scope: {
-            treeData: '=',
-            sectionNumbering: '=',
-            onSelect: '&',
-            initialSelection: '@',
-            treeControl: '=',
-            search: '='
-          },
-          link: function(scope, element, attrs, $rootScope) {
-            var error, expand_all_parents, expand_level, for_all_ancestors, for_each_branch, get_parent, n, on_treeData_change, on_initialSelection_change, select_branch, selected_branch, tree;
-            scope.filterOn = true;
-            error = function(s) {
-              $log.log('ERROR:' + s);
-              return void 0;
-=======
 angular.module('mms.directives')
 .directive('mmsTree', ["$timeout", "$log", '$templateCache', mmsTree]);
 
@@ -55,7 +30,6 @@
                         run(branch.children[i], level + 1);
                     }
                 }
->>>>>>> 30f31469
             };
             for (var i = 0; i < scope.treeData.length; i++) {
                 run(scope.treeData[i], 1);
@@ -111,26 +85,11 @@
                         scope.onSelect({branch: branch});
                     });
                 }
-<<<<<<< HEAD
-              }
-            };
-            scope.user_clicks_branch = function(branch) {
-              if (branch !== selected_branch) {
-                return select_branch(branch);
-              }
-            };
-
-            get_parent = function(child) {
-              var parent;
-              parent = void 0;
-              if (child.parent_uid) {
-=======
             }
         };
 
         var on_initialSelection_change = function() {
             if (scope.initialSelection) {
->>>>>>> 30f31469
                 for_each_branch(function(b) {
                     if (b.data.sysmlid === scope.initialSelection)
                         select_branch(b);
