--- conflicted
+++ resolved
@@ -32,7 +32,9 @@
             $scope.filter = '';
             $scope.searchText = '';
             $scope.choose = function(elementId, property, name) {
-                var tag = '<mms-transclude-' + property + ' data-mms-eid="' + elementId + '">[cf:' + name + '.' + property + ']</mms-transclude-' + property + '> ';
+                var tag = '<mms-transclude-' + property + ' data-mms-eid="' + 
+                    elementId + '">[cf:' + name + '.' + property + ']</mms-transclude-' + 
+                    property + '>&nbsp;';
                 $modalInstance.close(tag);
             };
             $scope.cancel = function() {
@@ -104,7 +106,8 @@
                     comment.owner = ViewService.getCurrentViewId();
                 ElementService.createElement(comment)
                 .then(function(data) {
-                    var tag = '<mms-transclude-com data-mms-eid="' + data.sysmlid + '">comment</mms-transclude-com> ';
+                    var tag = '<mms-transclude-com data-mms-eid="' + data.sysmlid + 
+                        '">comment</mms-transclude-com>&nbsp;';
                     element.redactor('selectionRestore');
                     //element.redactor(saveUndoStep();
                     element.redactor('bufferSet');
@@ -118,13 +121,7 @@
         };
 
         function read(html) {
-<<<<<<< HEAD
-            //var html = element.editable("getHTML"); 
-            //if (angular.isArray(html))
-            //    html = html.join('');
-=======
             //var code = element.redactor('get');
->>>>>>> 23423853
             ngModelCtrl.$setViewValue(html);
         }
 
@@ -137,7 +134,7 @@
                         'horizontalrule'],
             plugins: ['fontcolor'],
             changeCallback: read,
-            maxHeight: $window.innerHeight*0.75,
+            maxHeight: $window.innerHeight*0.65,
             imageUploadURL: '', //prevent default upload to public url
             placeholder: "Placeholder",
             autoresize: true,
@@ -176,6 +173,7 @@
             mmsCfElements: '=',
             mmsEid: '@'
         },
-        link: mmsRedactorLink
+        link: mmsRedactorLink,
+        priority: 1
     };
 }