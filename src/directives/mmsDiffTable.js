'use strict';

angular.module('mms.directives')
.directive('mmsDiffTable', ['$templateCache', '$rootScope', 'DiffService', mmsDiffTable]);

function mmsDiffTable($templateCache, $rootScope, DiffService) {
  
  var MMSDiffTableLink = function(scope, element, attrs) {
    // Diff the two workspaces picked in the Workspace Picker
    var response = DiffService.diff('ws1', 'ws2');
    var originals = response.workspace1.elements;
    var deltas = response.workspace2;

    // Initializations
    $rootScope.tableElement = null;
    scope.original = {};
    scope.delta = {};
    scope.ownerDiff = [];

    // Watch for user selections in the containment tree
    $rootScope.$watch('tableElement', function() {
      if ($rootScope.tableElement !== null) {
        scope.original.name = $rootScope.tableElement.name;
        scope.original.owner = $rootScope.tableElement.owner;
        scope.original.documentation = $rootScope.tableElement.documentation;
        scope.original.specialization = $rootScope.tableElement.specialization;
        scope.original.specialization.value = $rootScope.tableElement.specialization.value;
        
        scope.delta.name = scope.original.name;
        scope.delta.owner = scope.original.owner;
        scope.delta.documentation = scope.original.documentation;
        scope.delta.specialization = scope.original.specialization;
        scope.delta.specialization.value = scope.original.specialization.value;

        if ($rootScope.conflict) {
          for (var conflictKey in $rootScope.conflictElement) {
            if (scope.delta.hasOwnProperty(conflictKey)) {
              scope.delta[conflictKey] = $rootScope.conflictElement[conflictKey];
            }
          }
        }

        if ($rootScope.elementMoved) {
          for (var movedKey in $rootScope.movedElement) {
            if (scope.delta.hasOwnProperty(movedKey)) {
              scope.delta[movedKey] = $rootScope.movedElement[movedKey];
            } 
          }
        }

        if ($rootScope.elementUpdated) {
          for (var updateKey in $rootScope.updatedElement) {
            if (scope.delta.hasOwnProperty(updateKey)) {
              scope.delta[updateKey] = $rootScope.updatedElement[updateKey];
            }
          }
        }

        if ($rootScope.elementAdded) {
          for (var addKey in $rootScope.updatedElement) {
            if (scope.delta.hasOwnProperty(addKey)) {
              scope.delta[addKey] = $rootScope.addedElement[addKey];
            }
          }
          scope.original.name = null;
          scope.original.owner = null;
          scope.original.documentation = null;
          scope.original.specialization = null;
        }

        if ($rootScope.elementDeleted){
          scope.delta.name = null;
          scope.delta.owner = null;
          scope.delta.documentation = null;
          scope.delta.specialization = null;
        }

<<<<<<< HEAD
        scope.nameAddition = (scope.original.name !== scope.delta.name) && (scope.original.name === null || scope.original.name === '');
        scope.nameRemoval = (scope.original.name !== null && scope.original.name !== '') && (scope.delta.name === null || scope.delta.name === '');
        scope.nameUpdate = scope.original.name !== scope.delta.name && (scope.original.name !== null && scope.original.name !== '') && (scope.delta.name !== null && scope.delta.name !== '');
        scope.nameClean = scope.original.name === null && scope.delta.name === null;

        scope.ownerAddition = scope.original.owner !== scope.delta.owner && (scope.original.owner === null || scope.original.owner === '');
        scope.ownerRemoval = (scope.original.owner !== null && scope.original.owner !== '') && (scope.delta.owner === null || scope.delta.owner === '');
        scope.ownerUpdate = scope.original.owner !== scope.delta.owner && (scope.original.owner !== null && scope.original.owner !== '') && (scope.delta.owner !== null && scope.delta.owner !== '');
        scope.ownerClean = scope.original.owner === null && scope.delta.owner === null;

        scope.docAddition = scope.original.documentation !== scope.delta.documentation && (scope.original.documentation === null || scope.original.documentation === '');
        scope.docRemoval = (scope.original.documentation !== null && scope.original.documentation !== '') && (scope.delta.documentation === null || scope.delta.documentation === '');
        scope.docUpdate = scope.original.documentation !== scope.delta.documentation && (scope.original.documentation !== null && scope.original.documentation !== '') && (scope.delta.documentation !== null && scope.delta.documentation !== '');
        scope.docClean = scope.original.documentation === null && scope.delta.documentation === null;

        scope.typeAddition = scope.original.specialization !== scope.delta.specialization && (scope.original.specialization === null || scope.original.specialization === '');
        scope.typeRemoval = (scope.original.specialization !== null && scope.original.specialization !== '') && (scope.delta.specialization === null || scope.delta.specialization === '');
        scope.typeUpdate = scope.original.specialization !== scope.delta.specialization && (scope.original.specialization !== null && scope.original.specialization !== '') && (scope.delta.specialization !== null && scope.delta.specialization !== '');
        scope.typeClean = scope.original.specialization === null && scope.delta.specialization === null;

=======
        var namesAreDifferent = scope.original.name !== scope.delta.name;
        var originalNameIsNull = scope.original.name === null;
        var originalNameIsEmpty = scope.original.name === '';
        var deltaNameIsNull = scope.delta.name === null;
        var deltaNameIsEmpty = scope.delta.name === '';

        var ownersAreDifferent = scope.original.owner !== scope.delta.owner;
        var originalOwnerIsNull = scope.original.owner === null;
        var originalOwnerIsEmpty = scope.original.owner === '';
        var deltaOwnerIsNull = scope.delta.owner === null;
        var deltaOwnerIsEmpty = scope.delta.owner === '';

        var docsAreDifferent = scope.original.documentation !== scope.delta.documentation;
        var originalDocIsNull = scope.original.documentation === null;
        var originalDocIsEmpty = scope.original.documentation === '';
        var deltaDocIsNull = scope.delta.documentation === null;
        var deltaDocIsEmpty = scope.delta.documentation === '';

        var typesAreDifferent = scope.original.specialization !== scope.delta.specialization;
        var originalTypeIsNull = scope.original.specialization === null;
        var originalTypeIsEmpty = scope.original.specialization === '';
        var deltaTypeIsNull = scope.delta.specialization === null;
        var deltaTypeIsEmpty = scope.delta.specialization === '';

        scope.nameAddition = namesAreDifferent && 
                             (originalNameIsNull || originalNameIsEmpty);
        scope.nameRemoval = (!originalNameIsNull && !originalNameIsEmpty) && 
                            (deltaNameIsNull || deltaNameIsEmpty);
        scope.nameUpdate = scope.original.name !== scope.delta.name && 
                          (!originalNameIsNull && !originalNameIsEmpty) && (!deltaNameIsNull && !deltaNameIsEmpty);
        scope.nameClean = originalNameIsNull && deltaNameIsNull;


        scope.ownerAddition = ownersAreDifferent && 
                              (originalOwnerIsNull || originalOwnerIsEmpty);
        scope.ownerRemoval = (!originalOwnerIsNull && !originalOwnerIsEmpty) && 
                             (deltaOwnerIsNull || deltaOwnerIsEmpty);
        scope.ownerUpdate = scope.original.owner !== scope.delta.owner && 
                            (!originalOwnerIsNull && !originalOwnerIsEmpty) && (!deltaOwnerIsNull && !deltaOwnerIsEmpty);
        scope.ownerClean = originalOwnerIsNull && deltaOwnerIsNull;


        scope.docAddition = docsAreDifferent && 
                            (originalDocIsNull || originalDocIsEmpty);
        scope.docRemoval = (!originalDocIsNull && !originalDocIsEmpty) && 
                           (deltaDocIsNull || deltaDocIsEmpty);
        scope.docUpdate = scope.original.documentation !== scope.delta.documentation && 
                          (!originalDocIsNull && !originalDocIsEmpty) && (deltaDocIsNull && deltaDocIsEmpty);
        scope.docClean = originalDocIsNull && deltaDocIsNull;


        scope.typeAddition = typesAreDifferent && 
                             (originalTypeIsNull || originalTypeIsEmpty);
        scope.typeRemoval = (!originalTypeIsNull && !originalTypeIsEmpty) && 
                            (deltaTypeIsNull || deltaTypeIsEmpty);
        scope.typeUpdate = scope.original.specialization !== scope.delta.specialization && 
                           (!originalTypeIsNull && !originalTypeIsEmpty) && (deltaTypeIsNull && deltaTypeIsEmpty);
        scope.typeClean = originalTypeIsNull && deltaTypeIsNull;

        scope.differenceTypes = [];
        scope.nameDiff = [];

        if(scope.nameAddition || scope.ownerAddition || scope.docAddition || scope.typeAddition) scope.differenceTypes.push('Addition');
        if(scope.nameRemoval || scope.ownerRemoval || scope.docRemoval || scope.typeRemoval) scope.differenceTypes.push('Deletion');
        if(scope.nameUpdate || scope.ownerUpdate || scope.docUpdate || scope.typeUpdate) scope.differenceTypes.push('Update');
>>>>>>> b42e3ace
      }
    });

    // scope.differenceTypes = [];
    // scope.nameDiff = [];

    // if(scope.nameAddition)scope.differenceTypes.push("TEST");
    // scope.ownerDiff = [];

    // generateDifferenceTypes2(scope);
    // generateDifferenceTypes(scope, deltas);
  };

  var generateDifferenceTypes = function(scope, deltas) {
    if (deltas.updatedElements.length > 0) {
      scope.differenceTypes.push('Update');
    }

    if (deltas.addedElements.length > 0) {
      scope.differenceTypes.push('Addition');
    }

    if (deltas.deletedElements.length > 0) {
      scope.differenceTypes.push('Deletion');
    }

    if (deltas.movedElements.length > 0) {
      scope.differenceTypes.push('Move');
    }

    if (deltas.conflicts.length > 0) {
      scope.differenceTypes.push('Conflict');
    }
  };

<<<<<<< HEAD
=======
  // var generateDifferenceTypes2 = function(scope){
  //   if(scope.nameAddition || scope.ownerAddition || scope.docAddition || scope.typeAddition) scope.differenceTypes.push('Addition');
  //   if(scope.nameRemoval || scope.ownerRemoval || scope.docRemoval || scope.typeRemoval) scope.differenceTypes.push('Deletion');
  //   if(scope.nameUpdate || scope.ownerUpdate || scope.docUpdate || scope.typeUpdate) scope.differenceTypes.push('Update');
  // };

  /*
   * Fills scope booleans for two elements.
   *
   * scope.*Diff[0] is True, if element is in clean state. False, otherwise.
   * scope.*Diff[1] is True, if element is in addition state. False, otherwise.
   * scope.*Diff[2] is True, if element is in removal state. False, otherwise.
   * scope.*Diff[3] is True, if element is in conflict state. False, otherwise.
   */
  /* TODO
  generateTableClasses: function(original, delta) {
    this.scope.nameDiff[0] = (this.scope.name[0] === this.scope.name[1]);
    this.scope.nameDiff[1] = (this.scope.name[0] === '') && (this.scope.name[1].length > 0);
    this.scope.nameDiff[2] = (this.scope.name[1] === '') && (this.scope.name[0].length > 0);
    this.scope.nameDiff[3] = false;

    this.scope.ownerDiff[0] = (this.scope.owner[0] === this.scope.owner[1]);
    this.scope.ownerDiff[1] = (this.scope.owner[0] === '') && (this.scope.owner[1].length > 0);
    this.scope.ownerDiff[2] = (this.scope.owner[1] === '') && (this.scope.owner[0].length > 0);
    this.scope.ownerDiff[3] = false;
  }
  */

>>>>>>> b42e3ace
  var MMSDiffTableTemplate = $templateCache.get('mms/templates/mmsDiffTable.html');

  return {
    restrict: 'E',
    template: MMSDiffTableTemplate,
    link: MMSDiffTableLink
  };
}<|MERGE_RESOLUTION|>--- conflicted
+++ resolved
@@ -4,232 +4,173 @@
 .directive('mmsDiffTable', ['$templateCache', '$rootScope', 'DiffService', mmsDiffTable]);
 
 function mmsDiffTable($templateCache, $rootScope, DiffService) {
+
+  var MMSDiffTableTemplate = $templateCache.get('mms/templates/mmsDiffTable.html');
   
   var MMSDiffTableLink = function(scope, element, attrs) {
-    // Diff the two workspaces picked in the Workspace Picker
-    var response = DiffService.diff('ws1', 'ws2');
-    var originals = response.workspace1.elements;
-    var deltas = response.workspace2;
-
     // Initializations
-    $rootScope.tableElement = null;
     scope.original = {};
     scope.delta = {};
     scope.ownerDiff = [];
+    scope.differenceTypes = [];
 
     // Watch for user selections in the containment tree
     $rootScope.$watch('tableElement', function() {
-      if ($rootScope.tableElement !== null) {
-        scope.original.name = $rootScope.tableElement.name;
-        scope.original.owner = $rootScope.tableElement.owner;
-        scope.original.documentation = $rootScope.tableElement.documentation;
-        scope.original.specialization = $rootScope.tableElement.specialization;
-        scope.original.specialization.value = $rootScope.tableElement.specialization.value;
-        
-        scope.delta.name = scope.original.name;
-        scope.delta.owner = scope.original.owner;
-        scope.delta.documentation = scope.original.documentation;
-        scope.delta.specialization = scope.original.specialization;
-        scope.delta.specialization.value = scope.original.specialization.value;
+      if (($rootScope.tableElement === null) || ($rootScope.tableElement === undefined)) {
+        return;
+      }
 
-        if ($rootScope.conflict) {
-          for (var conflictKey in $rootScope.conflictElement) {
-            if (scope.delta.hasOwnProperty(conflictKey)) {
-              scope.delta[conflictKey] = $rootScope.conflictElement[conflictKey];
-            }
-          }
+      // Load the table
+      loadTableDeltaAndOriginal(scope);
+      loadTableHighlighting(scope);
+      loadTableHeading(scope);
+    });
+  };
+
+  /*
+   * Sets delta and original so the table can display values
+   */
+  var loadTableDeltaAndOriginal = function(scope) {
+    scope.original.name = $rootScope.tableElement.name;
+    scope.original.owner = $rootScope.tableElement.owner;
+    scope.original.documentation = $rootScope.tableElement.documentation;
+    scope.original.specialization = $rootScope.tableElement.specialization;
+    scope.original.specialization.value = $rootScope.tableElement.specialization.value;
+    
+    scope.delta.name = scope.original.name;
+    scope.delta.owner = scope.original.owner;
+    scope.delta.documentation = scope.original.documentation;
+    scope.delta.specialization = scope.original.specialization;
+    scope.delta.specialization.value = scope.original.specialization.value;
+
+    if ($rootScope.conflict) {
+      for (var conflictKey in $rootScope.conflictElement) {
+        if (scope.delta.hasOwnProperty(conflictKey)) {
+          scope.delta[conflictKey] = $rootScope.conflictElement[conflictKey];
         }
+      }
+    }
 
-        if ($rootScope.elementMoved) {
-          for (var movedKey in $rootScope.movedElement) {
-            if (scope.delta.hasOwnProperty(movedKey)) {
-              scope.delta[movedKey] = $rootScope.movedElement[movedKey];
-            } 
-          }
+    if ($rootScope.elementMoved) {
+      for (var movedKey in $rootScope.movedElement) {
+        if (scope.delta.hasOwnProperty(movedKey)) {
+          scope.delta[movedKey] = $rootScope.movedElement[movedKey];
+        } 
+      }
+    }
+
+    if ($rootScope.elementUpdated) {
+      for (var updateKey in $rootScope.updatedElement) {
+        if (scope.delta.hasOwnProperty(updateKey)) {
+          scope.delta[updateKey] = $rootScope.updatedElement[updateKey];
         }
+      }
+    }
 
-        if ($rootScope.elementUpdated) {
-          for (var updateKey in $rootScope.updatedElement) {
-            if (scope.delta.hasOwnProperty(updateKey)) {
-              scope.delta[updateKey] = $rootScope.updatedElement[updateKey];
-            }
-          }
+    if ($rootScope.elementAdded) {
+      for (var addKey in $rootScope.updatedElement) {
+        if (scope.delta.hasOwnProperty(addKey)) {
+          scope.delta[addKey] = $rootScope.addedElement[addKey];
         }
+      }
+      scope.original.name = null;
+      scope.original.owner = null;
+      scope.original.documentation = null;
+      scope.original.specialization = null;
+    }
 
-        if ($rootScope.elementAdded) {
-          for (var addKey in $rootScope.updatedElement) {
-            if (scope.delta.hasOwnProperty(addKey)) {
-              scope.delta[addKey] = $rootScope.addedElement[addKey];
-            }
-          }
-          scope.original.name = null;
-          scope.original.owner = null;
-          scope.original.documentation = null;
-          scope.original.specialization = null;
-        }
+    if ($rootScope.elementDeleted) {
+      scope.delta.name = null;
+      scope.delta.owner = null;
+      scope.delta.documentation = null;
+      scope.delta.specialization = null;
+    }
+  };
 
-        if ($rootScope.elementDeleted){
-          scope.delta.name = null;
-          scope.delta.owner = null;
-          scope.delta.documentation = null;
-          scope.delta.specialization = null;
-        }
+  /*
+   * Sets up CSS class truth values for table highlighting
+   */
+  var loadTableHighlighting = function(scope) {
+    var namesAreDifferent = scope.original.name !== scope.delta.name;
+    var originalNameIsNull = scope.original.name === null;
+    var originalNameIsEmpty = scope.original.name === '';
+    var deltaNameIsNull = scope.delta.name === null;
+    var deltaNameIsEmpty = scope.delta.name === '';
 
-<<<<<<< HEAD
-        scope.nameAddition = (scope.original.name !== scope.delta.name) && (scope.original.name === null || scope.original.name === '');
-        scope.nameRemoval = (scope.original.name !== null && scope.original.name !== '') && (scope.delta.name === null || scope.delta.name === '');
-        scope.nameUpdate = scope.original.name !== scope.delta.name && (scope.original.name !== null && scope.original.name !== '') && (scope.delta.name !== null && scope.delta.name !== '');
-        scope.nameClean = scope.original.name === null && scope.delta.name === null;
+    var ownersAreDifferent = scope.original.owner !== scope.delta.owner;
+    var originalOwnerIsNull = scope.original.owner === null;
+    var originalOwnerIsEmpty = scope.original.owner === '';
+    var deltaOwnerIsNull = scope.delta.owner === null;
+    var deltaOwnerIsEmpty = scope.delta.owner === '';
 
-        scope.ownerAddition = scope.original.owner !== scope.delta.owner && (scope.original.owner === null || scope.original.owner === '');
-        scope.ownerRemoval = (scope.original.owner !== null && scope.original.owner !== '') && (scope.delta.owner === null || scope.delta.owner === '');
-        scope.ownerUpdate = scope.original.owner !== scope.delta.owner && (scope.original.owner !== null && scope.original.owner !== '') && (scope.delta.owner !== null && scope.delta.owner !== '');
-        scope.ownerClean = scope.original.owner === null && scope.delta.owner === null;
+    var docsAreDifferent = scope.original.documentation !== scope.delta.documentation;
+    var originalDocIsNull = scope.original.documentation === null;
+    var originalDocIsEmpty = scope.original.documentation === '';
+    var deltaDocIsNull = scope.delta.documentation === null;
+    var deltaDocIsEmpty = scope.delta.documentation === '';
 
-        scope.docAddition = scope.original.documentation !== scope.delta.documentation && (scope.original.documentation === null || scope.original.documentation === '');
-        scope.docRemoval = (scope.original.documentation !== null && scope.original.documentation !== '') && (scope.delta.documentation === null || scope.delta.documentation === '');
-        scope.docUpdate = scope.original.documentation !== scope.delta.documentation && (scope.original.documentation !== null && scope.original.documentation !== '') && (scope.delta.documentation !== null && scope.delta.documentation !== '');
-        scope.docClean = scope.original.documentation === null && scope.delta.documentation === null;
+    var typesAreDifferent = scope.original.specialization !== scope.delta.specialization;
+    var originalTypeIsNull = scope.original.specialization === null;
+    var originalTypeIsEmpty = scope.original.specialization === '';
+    var deltaTypeIsNull = scope.delta.specialization === null;
+    var deltaTypeIsEmpty = scope.delta.specialization === '';
 
-        scope.typeAddition = scope.original.specialization !== scope.delta.specialization && (scope.original.specialization === null || scope.original.specialization === '');
-        scope.typeRemoval = (scope.original.specialization !== null && scope.original.specialization !== '') && (scope.delta.specialization === null || scope.delta.specialization === '');
-        scope.typeUpdate = scope.original.specialization !== scope.delta.specialization && (scope.original.specialization !== null && scope.original.specialization !== '') && (scope.delta.specialization !== null && scope.delta.specialization !== '');
-        scope.typeClean = scope.original.specialization === null && scope.delta.specialization === null;
-
-=======
-        var namesAreDifferent = scope.original.name !== scope.delta.name;
-        var originalNameIsNull = scope.original.name === null;
-        var originalNameIsEmpty = scope.original.name === '';
-        var deltaNameIsNull = scope.delta.name === null;
-        var deltaNameIsEmpty = scope.delta.name === '';
-
-        var ownersAreDifferent = scope.original.owner !== scope.delta.owner;
-        var originalOwnerIsNull = scope.original.owner === null;
-        var originalOwnerIsEmpty = scope.original.owner === '';
-        var deltaOwnerIsNull = scope.delta.owner === null;
-        var deltaOwnerIsEmpty = scope.delta.owner === '';
-
-        var docsAreDifferent = scope.original.documentation !== scope.delta.documentation;
-        var originalDocIsNull = scope.original.documentation === null;
-        var originalDocIsEmpty = scope.original.documentation === '';
-        var deltaDocIsNull = scope.delta.documentation === null;
-        var deltaDocIsEmpty = scope.delta.documentation === '';
-
-        var typesAreDifferent = scope.original.specialization !== scope.delta.specialization;
-        var originalTypeIsNull = scope.original.specialization === null;
-        var originalTypeIsEmpty = scope.original.specialization === '';
-        var deltaTypeIsNull = scope.delta.specialization === null;
-        var deltaTypeIsEmpty = scope.delta.specialization === '';
-
-        scope.nameAddition = namesAreDifferent && 
-                             (originalNameIsNull || originalNameIsEmpty);
-        scope.nameRemoval = (!originalNameIsNull && !originalNameIsEmpty) && 
-                            (deltaNameIsNull || deltaNameIsEmpty);
-        scope.nameUpdate = scope.original.name !== scope.delta.name && 
-                          (!originalNameIsNull && !originalNameIsEmpty) && (!deltaNameIsNull && !deltaNameIsEmpty);
-        scope.nameClean = originalNameIsNull && deltaNameIsNull;
+    scope.nameAddition = namesAreDifferent && 
+                         (originalNameIsNull || originalNameIsEmpty);
+    scope.nameRemoval = (!originalNameIsNull && !originalNameIsEmpty) && 
+                        (deltaNameIsNull || deltaNameIsEmpty);
+    scope.nameUpdate = scope.original.name !== scope.delta.name && 
+                       (!originalNameIsNull && !originalNameIsEmpty) &&
+                       (!deltaNameIsNull && !deltaNameIsEmpty);
+    scope.nameClean = originalNameIsNull && deltaNameIsNull;
 
 
-        scope.ownerAddition = ownersAreDifferent && 
-                              (originalOwnerIsNull || originalOwnerIsEmpty);
-        scope.ownerRemoval = (!originalOwnerIsNull && !originalOwnerIsEmpty) && 
-                             (deltaOwnerIsNull || deltaOwnerIsEmpty);
-        scope.ownerUpdate = scope.original.owner !== scope.delta.owner && 
-                            (!originalOwnerIsNull && !originalOwnerIsEmpty) && (!deltaOwnerIsNull && !deltaOwnerIsEmpty);
-        scope.ownerClean = originalOwnerIsNull && deltaOwnerIsNull;
+    scope.ownerAddition = ownersAreDifferent && 
+                          (originalOwnerIsNull || originalOwnerIsEmpty);
+    scope.ownerRemoval = (!originalOwnerIsNull && !originalOwnerIsEmpty) && 
+                         (deltaOwnerIsNull || deltaOwnerIsEmpty);
+    scope.ownerUpdate = scope.original.owner !== scope.delta.owner && 
+                        (!originalOwnerIsNull && !originalOwnerIsEmpty) &&
+                        (!deltaOwnerIsNull && !deltaOwnerIsEmpty);
+    scope.ownerClean = originalOwnerIsNull && deltaOwnerIsNull;
 
 
-        scope.docAddition = docsAreDifferent && 
-                            (originalDocIsNull || originalDocIsEmpty);
-        scope.docRemoval = (!originalDocIsNull && !originalDocIsEmpty) && 
-                           (deltaDocIsNull || deltaDocIsEmpty);
-        scope.docUpdate = scope.original.documentation !== scope.delta.documentation && 
-                          (!originalDocIsNull && !originalDocIsEmpty) && (deltaDocIsNull && deltaDocIsEmpty);
-        scope.docClean = originalDocIsNull && deltaDocIsNull;
+    scope.docAddition = docsAreDifferent && 
+                        (originalDocIsNull || originalDocIsEmpty);
+    scope.docRemoval = (!originalDocIsNull && !originalDocIsEmpty) && 
+                       (deltaDocIsNull || deltaDocIsEmpty);
+    scope.docUpdate = (scope.original.documentation !== scope.delta.documentation) && 
+                      (!originalDocIsNull && !originalDocIsEmpty) &&
+                      (deltaDocIsNull && deltaDocIsEmpty);
+    scope.docClean = originalDocIsNull && deltaDocIsNull;
 
 
-        scope.typeAddition = typesAreDifferent && 
-                             (originalTypeIsNull || originalTypeIsEmpty);
-        scope.typeRemoval = (!originalTypeIsNull && !originalTypeIsEmpty) && 
-                            (deltaTypeIsNull || deltaTypeIsEmpty);
-        scope.typeUpdate = scope.original.specialization !== scope.delta.specialization && 
-                           (!originalTypeIsNull && !originalTypeIsEmpty) && (deltaTypeIsNull && deltaTypeIsEmpty);
-        scope.typeClean = originalTypeIsNull && deltaTypeIsNull;
-
-        scope.differenceTypes = [];
-        scope.nameDiff = [];
-
-        if(scope.nameAddition || scope.ownerAddition || scope.docAddition || scope.typeAddition) scope.differenceTypes.push('Addition');
-        if(scope.nameRemoval || scope.ownerRemoval || scope.docRemoval || scope.typeRemoval) scope.differenceTypes.push('Deletion');
-        if(scope.nameUpdate || scope.ownerUpdate || scope.docUpdate || scope.typeUpdate) scope.differenceTypes.push('Update');
->>>>>>> b42e3ace
-      }
-    });
-
-    // scope.differenceTypes = [];
-    // scope.nameDiff = [];
-
-    // if(scope.nameAddition)scope.differenceTypes.push("TEST");
-    // scope.ownerDiff = [];
-
-    // generateDifferenceTypes2(scope);
-    // generateDifferenceTypes(scope, deltas);
+    scope.typeAddition = typesAreDifferent && 
+                         (originalTypeIsNull || originalTypeIsEmpty);
+    scope.typeRemoval = (!originalTypeIsNull && !originalTypeIsEmpty) && 
+                        (deltaTypeIsNull || deltaTypeIsEmpty);
+    scope.typeUpdate = (scope.original.specialization !== scope.delta.specialization) &&
+                       (!originalTypeIsNull && !originalTypeIsEmpty) &&
+                       (deltaTypeIsNull && deltaTypeIsEmpty);
+    scope.typeClean = originalTypeIsNull && deltaTypeIsNull;
   };
 
-  var generateDifferenceTypes = function(scope, deltas) {
-    if (deltas.updatedElements.length > 0) {
-      scope.differenceTypes.push('Update');
-    }
-
-    if (deltas.addedElements.length > 0) {
+  /*
+   * Evaluates the type(s) of difference(s) in the table and provides them ot the scope
+   */
+  var loadTableHeading = function(scope) {
+    if (scope.nameAddition || scope.ownerAddition || scope.docAddition || scope.typeAddition) {
       scope.differenceTypes.push('Addition');
     }
-
-    if (deltas.deletedElements.length > 0) {
+    
+    if (scope.nameRemoval || scope.ownerRemoval || scope.docRemoval || scope.typeRemoval) {
       scope.differenceTypes.push('Deletion');
     }
 
-    if (deltas.movedElements.length > 0) {
-      scope.differenceTypes.push('Move');
-    }
-
-    if (deltas.conflicts.length > 0) {
-      scope.differenceTypes.push('Conflict');
+    if (scope.nameUpdate || scope.ownerUpdate || scope.docUpdate || scope.typeUpdate) {
+      scope.differenceTypes.push('Update');
     }
   };
-
-<<<<<<< HEAD
-=======
-  // var generateDifferenceTypes2 = function(scope){
-  //   if(scope.nameAddition || scope.ownerAddition || scope.docAddition || scope.typeAddition) scope.differenceTypes.push('Addition');
-  //   if(scope.nameRemoval || scope.ownerRemoval || scope.docRemoval || scope.typeRemoval) scope.differenceTypes.push('Deletion');
-  //   if(scope.nameUpdate || scope.ownerUpdate || scope.docUpdate || scope.typeUpdate) scope.differenceTypes.push('Update');
-  // };
-
-  /*
-   * Fills scope booleans for two elements.
-   *
-   * scope.*Diff[0] is True, if element is in clean state. False, otherwise.
-   * scope.*Diff[1] is True, if element is in addition state. False, otherwise.
-   * scope.*Diff[2] is True, if element is in removal state. False, otherwise.
-   * scope.*Diff[3] is True, if element is in conflict state. False, otherwise.
-   */
-  /* TODO
-  generateTableClasses: function(original, delta) {
-    this.scope.nameDiff[0] = (this.scope.name[0] === this.scope.name[1]);
-    this.scope.nameDiff[1] = (this.scope.name[0] === '') && (this.scope.name[1].length > 0);
-    this.scope.nameDiff[2] = (this.scope.name[1] === '') && (this.scope.name[0].length > 0);
-    this.scope.nameDiff[3] = false;
-
-    this.scope.ownerDiff[0] = (this.scope.owner[0] === this.scope.owner[1]);
-    this.scope.ownerDiff[1] = (this.scope.owner[0] === '') && (this.scope.owner[1].length > 0);
-    this.scope.ownerDiff[2] = (this.scope.owner[1] === '') && (this.scope.owner[0].length > 0);
-    this.scope.ownerDiff[3] = false;
-  }
-  */
-
->>>>>>> b42e3ace
-  var MMSDiffTableTemplate = $templateCache.get('mms/templates/mmsDiffTable.html');
 
   return {
     restrict: 'E',
