'use strict';

angular.module('mms.directives')
.directive('mmsDiffTable', ['$templateCache', '$rootScope', 'DiffService', mmsDiffTable]);

function mmsDiffTable($templateCache, $rootScope, DiffService) {

  var MMSDiffTableTemplate = $templateCache.get('mms/templates/mmsDiffTable.html');
  
  var MMSDiffTableLink = function(scope, element, attrs) {
    // Initializations
    scope.original = {};
    scope.delta = {};
    scope.ownerDiff = [];
    scope.differenceTypes = [];

    // Watch for user selections in the containment tree
    $rootScope.$watch('tableElement', function() {
<<<<<<< HEAD
      if ($rootScope.tableElement !== null) {
        scope.original.name = $rootScope.tableElement.name;
        scope.original.owner = $rootScope.tableElement.owner;
        scope.original.documentation = $rootScope.tableElement.documentation;
        scope.original.specialization = $rootScope.tableElement.specialization;
        scope.original.specialization.value = $rootScope.tableElement.specialization.value;
        scope.original.specialization.valueArray = [];
        var keyIndex = 0;

        for(var keyVar in $rootScope.tableElement.specialization.value[0]){
          scope.original.specialization.valueArray[keyIndex] = $rootScope.tableElement.specialization.value[0][keyVar];
          keyIndex++;
        }
        
        scope.delta.name = scope.original.name;
        scope.delta.owner = scope.original.owner;
        scope.delta.documentation = scope.original.documentation;
        scope.delta.specialization = scope.original.specialization;
        scope.delta.specialization.value = scope.original.specialization.value;

        if($rootScope.mergeConflict){
          for(var conflictKey in $rootScope.conflictElement){
            if(scope.delta.hasOwnProperty(conflictKey)){
              scope.delta[conflictKey] = $rootScope.conflictElement[conflictKey];
            }
          }
        }

        if($rootScope.elementMoved){
          for(var movedKey in $rootScope.movedElement){
            if(scope.delta.hasOwnProperty(movedKey)){
              scope.delta[movedKey] = $rootScope.movedElement[movedKey];
            } 
          }
        }

        if($rootScope.elementUpdated){
          for(var updateKey in $rootScope.updatedElement){
            if(scope.delta.hasOwnProperty(updateKey)){
              scope.delta[updateKey] = $rootScope.updatedElement[updateKey];
            }
          }
        }

        if($rootScope.elementAdded){
          for(var addKey in $rootScope.updatedElement){
            if(scope.delta.hasOwnProperty(addKey)){
              scope.delta[addKey] = $rootScope.addedElement[addKey];
            }
          }
          scope.original.name = null;
          scope.original.owner = null;
          scope.original.documentation = null;
          scope.original.specialization = null;
        }

        if($rootScope.elementDeleted){
          scope.delta.name = null;
          scope.delta.owner = null;
          scope.delta.documentation = null;
          scope.delta.specialization = null;
        }

        var namesAreDifferent = scope.original.name !== scope.delta.name;
        var originalNameIsNull = scope.original.name === null;
        var originalNameIsEmpty = scope.original.name === '';
        var deltaNameIsNull = scope.delta.name === null;
        var deltaNameIsEmpty = scope.delta.name === '';

        var ownersAreDifferent = scope.original.owner !== scope.delta.owner;
        var originalOwnerIsNull = scope.original.owner === null;
        var originalOwnerIsEmpty = scope.original.owner === '';
        var deltaOwnerIsNull = scope.delta.owner === null;
        var deltaOwnerIsEmpty = scope.delta.owner === '';

        var docsAreDifferent = scope.original.documentation !== scope.delta.documentation;
        var originalDocIsNull = scope.original.documentation === null;
        var originalDocIsEmpty = scope.original.documentation === '';
        var deltaDocIsNull = scope.delta.documentation === null;
        var deltaDocIsEmpty = scope.delta.documentation === '';

        var typesAreDifferent = scope.original.specialization !== scope.delta.specialization;
        var originalTypeIsNull = scope.original.specialization === null;
        var originalTypeIsEmpty = scope.original.specialization === '';
        var deltaTypeIsNull = scope.delta.specialization === null;
        var deltaTypeIsEmpty = scope.delta.specialization === '';

        scope.nameAddition = namesAreDifferent && 
                             (originalNameIsNull || originalNameIsEmpty);
        scope.nameRemoval = (!originalNameIsNull && !originalNameIsEmpty) && 
                            (deltaNameIsNull || deltaNameIsEmpty);
        scope.nameUpdate = scope.original.name !== scope.delta.name && 
                          (!originalNameIsNull && !originalNameIsEmpty) && (!deltaNameIsNull && !deltaNameIsEmpty);
        scope.nameClean = originalNameIsNull && deltaNameIsNull;


        scope.ownerAddition = ownersAreDifferent && 
                              (originalOwnerIsNull || originalOwnerIsEmpty);
        scope.ownerRemoval = (!originalOwnerIsNull && !originalOwnerIsEmpty) && 
                             (deltaOwnerIsNull || deltaOwnerIsEmpty);
        scope.ownerUpdate = scope.original.owner !== scope.delta.owner && 
                            (!originalOwnerIsNull && !originalOwnerIsEmpty) && (!deltaOwnerIsNull && !deltaOwnerIsEmpty);
        scope.ownerClean = originalOwnerIsNull && deltaOwnerIsNull;


        scope.docAddition = docsAreDifferent && 
                            (originalDocIsNull || originalDocIsEmpty);
        scope.docRemoval = (!originalDocIsNull && !originalDocIsEmpty) && 
                           (deltaDocIsNull || deltaDocIsEmpty);
        scope.docUpdate = scope.original.documentation !== scope.delta.documentation && 
                          (!originalDocIsNull && !originalDocIsEmpty) && (deltaDocIsNull && deltaDocIsEmpty);
        scope.docClean = originalDocIsNull && deltaDocIsNull;


        scope.typeAddition = typesAreDifferent && 
                             (originalTypeIsNull || originalTypeIsEmpty);
        scope.typeRemoval = (!originalTypeIsNull && !originalTypeIsEmpty) && 
                            (deltaTypeIsNull || deltaTypeIsEmpty);
        scope.typeUpdate = scope.original.specialization !== scope.delta.specialization && 
                           (!originalTypeIsNull && !originalTypeIsEmpty) && (deltaTypeIsNull && deltaTypeIsEmpty);
        scope.typeClean = originalTypeIsNull && deltaTypeIsNull;

        scope.differenceTypes = [];
        scope.nameDiff = [];

        if(scope.nameAddition || scope.ownerAddition || scope.docAddition || scope.typeAddition) scope.differenceTypes.push('Addition');
        if(scope.nameRemoval || scope.ownerRemoval || scope.docRemoval || scope.typeRemoval) scope.differenceTypes.push('Deletion');
        if(scope.nameUpdate || scope.ownerUpdate || scope.docUpdate || scope.typeUpdate) scope.differenceTypes.push('Update');
=======
      if (($rootScope.tableElement === null) || ($rootScope.tableElement === undefined)) {
        return;
>>>>>>> 3e3abd26
      }

      // Load the table
      loadTableDeltaAndOriginal(scope);
      loadTableHighlighting(scope);
      loadTableHeading(scope);
    });
  };

  /*
   * Sets delta and original so the table can display values
   */
  var loadTableDeltaAndOriginal = function(scope) {
    scope.original.name = $rootScope.tableElement.name;
    scope.original.owner = $rootScope.tableElement.owner;
    scope.original.documentation = $rootScope.tableElement.documentation;
    scope.original.specialization = $rootScope.tableElement.specialization;
    scope.original.specialization.value = $rootScope.tableElement.specialization.value;
    
    scope.delta.name = scope.original.name;
    scope.delta.owner = scope.original.owner;
    scope.delta.documentation = scope.original.documentation;
    scope.delta.specialization = scope.original.specialization;
    scope.delta.specialization.value = scope.original.specialization.value;

    if ($rootScope.conflict) {
      for (var conflictKey in $rootScope.conflictElement) {
        if (scope.delta.hasOwnProperty(conflictKey)) {
          scope.delta[conflictKey] = $rootScope.conflictElement[conflictKey];
        }
      }
    }

    if ($rootScope.elementMoved) {
      for (var movedKey in $rootScope.movedElement) {
        if (scope.delta.hasOwnProperty(movedKey)) {
          scope.delta[movedKey] = $rootScope.movedElement[movedKey];
        } 
      }
    }

    if ($rootScope.elementUpdated) {
      for (var updateKey in $rootScope.updatedElement) {
        if (scope.delta.hasOwnProperty(updateKey)) {
          scope.delta[updateKey] = $rootScope.updatedElement[updateKey];
        }
      }
    }

    if ($rootScope.elementAdded) {
      for (var addKey in $rootScope.updatedElement) {
        if (scope.delta.hasOwnProperty(addKey)) {
          scope.delta[addKey] = $rootScope.addedElement[addKey];
        }
      }
      scope.original.name = null;
      scope.original.owner = null;
      scope.original.documentation = null;
      scope.original.specialization = null;
    }

    if ($rootScope.elementDeleted) {
      scope.delta.name = null;
      scope.delta.owner = null;
      scope.delta.documentation = null;
      scope.delta.specialization = null;
    }
  };

  /*
   * Sets up CSS class truth values for table highlighting
   */
  var loadTableHighlighting = function(scope) {
    var namesAreDifferent = scope.original.name !== scope.delta.name;
    var originalNameIsNull = scope.original.name === null;
    var originalNameIsEmpty = scope.original.name === '';
    var deltaNameIsNull = scope.delta.name === null;
    var deltaNameIsEmpty = scope.delta.name === '';

    var ownersAreDifferent = scope.original.owner !== scope.delta.owner;
    var originalOwnerIsNull = scope.original.owner === null;
    var originalOwnerIsEmpty = scope.original.owner === '';
    var deltaOwnerIsNull = scope.delta.owner === null;
    var deltaOwnerIsEmpty = scope.delta.owner === '';

    var docsAreDifferent = scope.original.documentation !== scope.delta.documentation;
    var originalDocIsNull = scope.original.documentation === null;
    var originalDocIsEmpty = scope.original.documentation === '';
    var deltaDocIsNull = scope.delta.documentation === null;
    var deltaDocIsEmpty = scope.delta.documentation === '';

    var typesAreDifferent = scope.original.specialization !== scope.delta.specialization;
    var originalTypeIsNull = scope.original.specialization === null;
    var originalTypeIsEmpty = scope.original.specialization === '';
    var deltaTypeIsNull = scope.delta.specialization === null;
    var deltaTypeIsEmpty = scope.delta.specialization === '';

    scope.nameAddition = namesAreDifferent && 
                         (originalNameIsNull || originalNameIsEmpty);
    scope.nameRemoval = (!originalNameIsNull && !originalNameIsEmpty) && 
                        (deltaNameIsNull || deltaNameIsEmpty);
    scope.nameUpdate = scope.original.name !== scope.delta.name && 
                       (!originalNameIsNull && !originalNameIsEmpty) &&
                       (!deltaNameIsNull && !deltaNameIsEmpty);
    scope.nameClean = originalNameIsNull && deltaNameIsNull;


    scope.ownerAddition = ownersAreDifferent && 
                          (originalOwnerIsNull || originalOwnerIsEmpty);
    scope.ownerRemoval = (!originalOwnerIsNull && !originalOwnerIsEmpty) && 
                         (deltaOwnerIsNull || deltaOwnerIsEmpty);
    scope.ownerUpdate = scope.original.owner !== scope.delta.owner && 
                        (!originalOwnerIsNull && !originalOwnerIsEmpty) &&
                        (!deltaOwnerIsNull && !deltaOwnerIsEmpty);
    scope.ownerClean = originalOwnerIsNull && deltaOwnerIsNull;


    scope.docAddition = docsAreDifferent && 
                        (originalDocIsNull || originalDocIsEmpty);
    scope.docRemoval = (!originalDocIsNull && !originalDocIsEmpty) && 
                       (deltaDocIsNull || deltaDocIsEmpty);
    scope.docUpdate = (scope.original.documentation !== scope.delta.documentation) && 
                      (!originalDocIsNull && !originalDocIsEmpty) &&
                      (deltaDocIsNull && deltaDocIsEmpty);
    scope.docClean = originalDocIsNull && deltaDocIsNull;


    scope.typeAddition = typesAreDifferent && 
                         (originalTypeIsNull || originalTypeIsEmpty);
    scope.typeRemoval = (!originalTypeIsNull && !originalTypeIsEmpty) && 
                        (deltaTypeIsNull || deltaTypeIsEmpty);
    scope.typeUpdate = (scope.original.specialization !== scope.delta.specialization) &&
                       (!originalTypeIsNull && !originalTypeIsEmpty) &&
                       (deltaTypeIsNull && deltaTypeIsEmpty);
    scope.typeClean = originalTypeIsNull && deltaTypeIsNull;
  };

  /*
   * Evaluates the type(s) of difference(s) in the table and provides them ot the scope
   */
  var loadTableHeading = function(scope) {
    if (scope.nameAddition || scope.ownerAddition || scope.docAddition || scope.typeAddition) {
      scope.differenceTypes.push('Addition');
    }
    
    if (scope.nameRemoval || scope.ownerRemoval || scope.docRemoval || scope.typeRemoval) {
      scope.differenceTypes.push('Deletion');
    }

    if (scope.nameUpdate || scope.ownerUpdate || scope.docUpdate || scope.typeUpdate) {
      scope.differenceTypes.push('Update');
    }
  };

  return {
    restrict: 'E',
    template: MMSDiffTableTemplate,
    link: MMSDiffTableLink
  };
}<|MERGE_RESOLUTION|>--- conflicted
+++ resolved
@@ -16,139 +16,9 @@
 
     // Watch for user selections in the containment tree
     $rootScope.$watch('tableElement', function() {
-<<<<<<< HEAD
-      if ($rootScope.tableElement !== null) {
-        scope.original.name = $rootScope.tableElement.name;
-        scope.original.owner = $rootScope.tableElement.owner;
-        scope.original.documentation = $rootScope.tableElement.documentation;
-        scope.original.specialization = $rootScope.tableElement.specialization;
-        scope.original.specialization.value = $rootScope.tableElement.specialization.value;
-        scope.original.specialization.valueArray = [];
-        var keyIndex = 0;
 
-        for(var keyVar in $rootScope.tableElement.specialization.value[0]){
-          scope.original.specialization.valueArray[keyIndex] = $rootScope.tableElement.specialization.value[0][keyVar];
-          keyIndex++;
-        }
-        
-        scope.delta.name = scope.original.name;
-        scope.delta.owner = scope.original.owner;
-        scope.delta.documentation = scope.original.documentation;
-        scope.delta.specialization = scope.original.specialization;
-        scope.delta.specialization.value = scope.original.specialization.value;
-
-        if($rootScope.mergeConflict){
-          for(var conflictKey in $rootScope.conflictElement){
-            if(scope.delta.hasOwnProperty(conflictKey)){
-              scope.delta[conflictKey] = $rootScope.conflictElement[conflictKey];
-            }
-          }
-        }
-
-        if($rootScope.elementMoved){
-          for(var movedKey in $rootScope.movedElement){
-            if(scope.delta.hasOwnProperty(movedKey)){
-              scope.delta[movedKey] = $rootScope.movedElement[movedKey];
-            } 
-          }
-        }
-
-        if($rootScope.elementUpdated){
-          for(var updateKey in $rootScope.updatedElement){
-            if(scope.delta.hasOwnProperty(updateKey)){
-              scope.delta[updateKey] = $rootScope.updatedElement[updateKey];
-            }
-          }
-        }
-
-        if($rootScope.elementAdded){
-          for(var addKey in $rootScope.updatedElement){
-            if(scope.delta.hasOwnProperty(addKey)){
-              scope.delta[addKey] = $rootScope.addedElement[addKey];
-            }
-          }
-          scope.original.name = null;
-          scope.original.owner = null;
-          scope.original.documentation = null;
-          scope.original.specialization = null;
-        }
-
-        if($rootScope.elementDeleted){
-          scope.delta.name = null;
-          scope.delta.owner = null;
-          scope.delta.documentation = null;
-          scope.delta.specialization = null;
-        }
-
-        var namesAreDifferent = scope.original.name !== scope.delta.name;
-        var originalNameIsNull = scope.original.name === null;
-        var originalNameIsEmpty = scope.original.name === '';
-        var deltaNameIsNull = scope.delta.name === null;
-        var deltaNameIsEmpty = scope.delta.name === '';
-
-        var ownersAreDifferent = scope.original.owner !== scope.delta.owner;
-        var originalOwnerIsNull = scope.original.owner === null;
-        var originalOwnerIsEmpty = scope.original.owner === '';
-        var deltaOwnerIsNull = scope.delta.owner === null;
-        var deltaOwnerIsEmpty = scope.delta.owner === '';
-
-        var docsAreDifferent = scope.original.documentation !== scope.delta.documentation;
-        var originalDocIsNull = scope.original.documentation === null;
-        var originalDocIsEmpty = scope.original.documentation === '';
-        var deltaDocIsNull = scope.delta.documentation === null;
-        var deltaDocIsEmpty = scope.delta.documentation === '';
-
-        var typesAreDifferent = scope.original.specialization !== scope.delta.specialization;
-        var originalTypeIsNull = scope.original.specialization === null;
-        var originalTypeIsEmpty = scope.original.specialization === '';
-        var deltaTypeIsNull = scope.delta.specialization === null;
-        var deltaTypeIsEmpty = scope.delta.specialization === '';
-
-        scope.nameAddition = namesAreDifferent && 
-                             (originalNameIsNull || originalNameIsEmpty);
-        scope.nameRemoval = (!originalNameIsNull && !originalNameIsEmpty) && 
-                            (deltaNameIsNull || deltaNameIsEmpty);
-        scope.nameUpdate = scope.original.name !== scope.delta.name && 
-                          (!originalNameIsNull && !originalNameIsEmpty) && (!deltaNameIsNull && !deltaNameIsEmpty);
-        scope.nameClean = originalNameIsNull && deltaNameIsNull;
-
-
-        scope.ownerAddition = ownersAreDifferent && 
-                              (originalOwnerIsNull || originalOwnerIsEmpty);
-        scope.ownerRemoval = (!originalOwnerIsNull && !originalOwnerIsEmpty) && 
-                             (deltaOwnerIsNull || deltaOwnerIsEmpty);
-        scope.ownerUpdate = scope.original.owner !== scope.delta.owner && 
-                            (!originalOwnerIsNull && !originalOwnerIsEmpty) && (!deltaOwnerIsNull && !deltaOwnerIsEmpty);
-        scope.ownerClean = originalOwnerIsNull && deltaOwnerIsNull;
-
-
-        scope.docAddition = docsAreDifferent && 
-                            (originalDocIsNull || originalDocIsEmpty);
-        scope.docRemoval = (!originalDocIsNull && !originalDocIsEmpty) && 
-                           (deltaDocIsNull || deltaDocIsEmpty);
-        scope.docUpdate = scope.original.documentation !== scope.delta.documentation && 
-                          (!originalDocIsNull && !originalDocIsEmpty) && (deltaDocIsNull && deltaDocIsEmpty);
-        scope.docClean = originalDocIsNull && deltaDocIsNull;
-
-
-        scope.typeAddition = typesAreDifferent && 
-                             (originalTypeIsNull || originalTypeIsEmpty);
-        scope.typeRemoval = (!originalTypeIsNull && !originalTypeIsEmpty) && 
-                            (deltaTypeIsNull || deltaTypeIsEmpty);
-        scope.typeUpdate = scope.original.specialization !== scope.delta.specialization && 
-                           (!originalTypeIsNull && !originalTypeIsEmpty) && (deltaTypeIsNull && deltaTypeIsEmpty);
-        scope.typeClean = originalTypeIsNull && deltaTypeIsNull;
-
-        scope.differenceTypes = [];
-        scope.nameDiff = [];
-
-        if(scope.nameAddition || scope.ownerAddition || scope.docAddition || scope.typeAddition) scope.differenceTypes.push('Addition');
-        if(scope.nameRemoval || scope.ownerRemoval || scope.docRemoval || scope.typeRemoval) scope.differenceTypes.push('Deletion');
-        if(scope.nameUpdate || scope.ownerUpdate || scope.docUpdate || scope.typeUpdate) scope.differenceTypes.push('Update');
-=======
       if (($rootScope.tableElement === null) || ($rootScope.tableElement === undefined)) {
         return;
->>>>>>> 3e3abd26
       }
 
       // Load the table
@@ -167,12 +37,19 @@
     scope.original.documentation = $rootScope.tableElement.documentation;
     scope.original.specialization = $rootScope.tableElement.specialization;
     scope.original.specialization.value = $rootScope.tableElement.specialization.value;
+    scope.original.specialization.valueArray = [];
     
     scope.delta.name = scope.original.name;
     scope.delta.owner = scope.original.owner;
     scope.delta.documentation = scope.original.documentation;
     scope.delta.specialization = scope.original.specialization;
     scope.delta.specialization.value = scope.original.specialization.value;
+    var keyIndex = 0;
+
+    for(var keyVar in $rootScope.tableElement.specialization.value[0]){
+      scope.original.specialization.valueArray[keyIndex] = $rootScope.tableElement.specialization.value[0][keyVar];
+      keyIndex++;
+    }
 
     if ($rootScope.conflict) {
       for (var conflictKey in $rootScope.conflictElement) {
