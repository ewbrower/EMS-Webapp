--- conflicted
+++ resolved
@@ -9,17 +9,9 @@
   margin: 0 auto;
 }
 
-<<<<<<< HEAD
-/*Added classes for navbar support icon bug*/
-/*ul.nav-btns-main{
-    margin-top: -20px;
-}*/
-
-=======
 li.dropdown > a {
   padding-left: 10px;
 }
->>>>>>> 65eada40
 
 li.dropdown > a > i{
   padding-right: 10px;
@@ -613,18 +605,5 @@
     -ms-transform: translate3d(0, 0, 0);
     -o-transform: translate3d(0, 0, 0);
     transform: translate3d(0, 0, 0);
-<<<<<<< HEAD
-  }
-
-  /*Added classes for support buttons*/
-
-  ul.nav-btns-main{
-    margin-top: -20px;
-  }
-
-
-  
-=======
   }  
->>>>>>> 65eada40
 }