/* Stylesheet for mmsNav.html */

@viewport {
  width: device-width;
}

<<<<<<< HEAD
=======
.block {
  position: relative;
  margin: 0 auto;
}


/*Comment out if not working*/
/*a.dropdown-toggle:active, a.dropdown-toggle:hover, a.dropdown-toggle:focus{
    background-color:#404040 !important;
}*/

li.dropdown.open > a { 
  background-color: #404040;
}

.closed{
  background-color:transparent;
}

.btn-color{
  background-color:#404040;
}

.btn-clear{
  background-color:transparent;
}

>>>>>>> 5f9147a1
mms-nav header {
  z-index: 100;
  position: relative;
  color: #fff;
  background: #333;
}

mms-nav header .nav-btn {
  position: absolute;
  top: 25%;
  left: 1em;
}

mms-nav header .block-title {
  margin: 0;
  font-size: 1.875em;
  line-height: 1.2em;
  text-align: center;
  white-space: nowrap;
}

.nav-btn i {
  color: #fff;
}

.navbar {
  z-index: 200;
  position: relative;
  width: 100%;
  min-height: 40px;
  height: 40px;
  background-color: #44749D;
  box-shadow: 0px 1px 1px 0px #404040;
  border: 0;
  margin-bottom: 0;
  color: #fff;
}

.navbar .block {
  position: relative;
  margin: 0 auto;
  z-index: 2;
  top: 25%;
}

.navbar .block ul {
  height: 100vh;
}

.navbar .nav-title-a {
  color: #fff;
  font-weight: 100;
  font-size: 16px;
  padding-right: 1em;
}

.navbar a:hover,
.navbar a:focus {
  text-decoration: none;
}

.navbar .block-title {
  border: 0;
  clip: rect(0 0 0 0);
  height: 1px;
  margin: -1px;
  overflow: hidden;
  padding: 0;
  position: absolute;
  width: 1px;
}

.navbar ul:not(.dropdown-menu) {
  *zoom: 1;
  display: block;
  padding-left: 0;
  padding-right: .85714em;
  margin-bottom: 0;
}

.navbar ul:before, .navbar ul:after {
  content: "";
  display: table;
}

.navbar ul:after {
  clear: both;
}

.navbar li {
  display: block;
}

.navbar li a {
  color: #fff;
  font-weight: 300;
  line-height: 1.28571em;
  outline: none;
}

.navbar li.is-active a {
  color: #fff;
}

.navbar .panel-heading a {
  display: block;
  padding: 10px 20px;
  line-height: 1.42857143;
  color: #fff;
}
/*changed padding*/
.dropdown-toggle {
  padding-top:20px;
  padding-bottom:11px;
  padding-right:10px;
}


ul > li > a {
  padding-top:20px;
  padding-bottom:13px;
}


.navbar .dropdown-menu > li > a {
  padding: 10px 20px;
  background-color: #404040;
  color: #fff;
}

.navbar .dropdown-menu > li > a:hover {
  padding: 10px 20px;
  background-color: #505050;
  color: #fff;
}

.navbar .panel-group .panel,
.navbar .panel-heading {
  border-radius: 0;
}

.navbar .panel-default > .panel-heading + .panel-collapse .panel-body {
  border-top: 0px;
}
/*changed for dropdown to line up*/
.navbar .dropdown-menu {
  border: 0;
  margin: 9px 0 0 0;
  padding: 0px;
}

.navbar .navbar-nav > .active > a,
.navbar .navbar-nav > .active > a:hover,
.navbar .navbar-nav > .active > a:focus,
.navbar .navbar-nav > .open > a,
.navbar .navbar-nav > .open > a:hover,
.navbar .navbar-nav > .open > a:focus {
  background-color: #404040;
}

.navbar-nav > li > .dropdown-menu {
  border-radius: 0;
  padding: 0;
}

.nav-dropdown-icon {
  padding-left: .5em;
}

.menu {
  list-style: none;
  border-bottom: 0.1em solid black;
  margin-bottom: 2em;
  padding: 0 0 0.5em;
}

.menu:before {
  content: "[";
}

.menu:after {
  content: "]";
}

.menu > li {
  display: inline;
}

.menu > li:before {
  content: "|";
  padding-right: 0.3em;
}

.menu > li:nth-child(1):before {
  content: "";
  padding: 0;
}

.accordion-dropdown {
  border-left-width: 0;
  min-width: 200px;
}

.accordion-toggle {
  width:270px;
}

.accordion-toggle > .fa {
  line-height: inherit;
}

accordion > .panel-group {
  margin-bottom: 0;
}

accordion .panel-body,
accordion .panel-heading {
  padding: 0;
}

accordion .panel {
  border: 0;
  border-radius: 0;
}

accordion .panel-title {
  font-size: inherit;
  font-weight: 400;
}

accordion .panel-default > .panel-heading {
  background-color: #404040;
}

accordion .panel-title > a:hover {
  cursor: pointer;
  text-decoration: none;
}

accordion .site-level .panel-heading {
  background-color: #505050;
}

accordion .site-level .panel-title > a:hover {
  cursor: pointer;
  text-decoration: none;
}

accordion a.dash-link:hover,
accordion a.docweb-link:hover {
  cursor: pointer;
  background-color: #707070;
}

accordion div.accordion-links {
  text-align: center;
  height: 40px;
  background-color: #606060;
}

accordion .panel-group .panel + .panel {
  margin-top: 0;
}

accordion a.dash-link,
accordion a.docweb-link {
  display: inline-block;
  text-align: center;
  color: #FFF;
  text-decoration: none;
  height: 100%;
  width: 50%;
  line-height: 40px;
}

.logout-btn {
  padding-left: .85714em;
}

.no-svg .nav-btn {
  background-image: url("../img/nav-icon.png");
}

.nav-btn:hover, .nav-btn:focus {
  filter: progid:DXImageTransform.Microsoft.Alpha(Opacity=100);
  opacity: 1;
}

.support-btn {
  padding-left: 0 !important;
}

.logout-btn {
  margin-left: 1em;
  padding-left: 0 !important;
}

@media screen and (min-width: 45.0625em) {
  header .banner-title {
    display: none;
  }

  header .nav-btn {
    border: 0;
    clip: rect(0 0 0 0);
    height: 1px;
    margin: -1px;
    overflow: hidden;
    padding: 0;
    position: absolute;
    width: 1px;
  }

  .navbar .block ul:not(.nav-btns-main),
  .navbar .block ul:not(.nav-btns-flyover) {
    height: 0;
  }

  .navbar .block ul.nav-btns-flyover {
    display: none;
  }

  .navbar .block ul.nav-btns-main {
    display: block;
  }

  .navbar .block-title {
    border: 0;
    clip: rect(0 0 0 0);
    height: 1px;
    margin: -1px;
    overflow: hidden;
    padding: 0;
    position: absolute;
    width: 1px;
  }

  .navbar ul {
    white-space: nowrap;
  }

  .navbar li ul li {
    display: block;
  }

  .navbar li {
    display: inline-block;
  }

  .navbar li:last-child {
    border-right: none;
  }

  .navbar li a {
    padding-left: .85714em;
  }

  .navbar li a.app-title {
    font-size: 18px;
  }
}

@media screen and (max-width: 45em) {
  header {
    box-shadow: 0 1px 1px 0 #404040;
  }

  header .block {
    height: 45px;
    background-color: #44749D;
  }

  header .banner-title {
    position: relative;
    top: 25%;
    font-weight: 100;
    font-size: 19px;
    text-align: center;
  }

  .nav-btn i {
    padding-top: 6px;
    color: #fff;
  }

  .navbar {
    position: relative;
    top: -75px;
    padding-top: 1em;
  }

  .navbar .block ul {
    height: 100vh;
    width: 100%;
  }

  .navbar li.nav-title-li {
    display: none;
  }

  .navbar li.nav-doc-li {
    border-top: 0;
  }

  .navbar:not(:target) {
    z-index: 1;
    height: 0;
  }

  .navbar li {
    position: relative;
    border-top: 1px solid rgba(255, 255, 255, 0.1);
    top: 5em;
    height: 3.5em;
    width: 100%;
  }

  .navbar li a {
    position: relative;
    top: 25%;
    font-weight: 100;
  }

  .navbar li:last-child {
    border-bottom: 1px solid rgba(255, 255, 255, 0.1);
  }

  .navbar li.is-active:after {
    z-index: 50;
    display: block;
    content: "";
    position: absolute;
    top: 50%;
    right: -0.03125em;
    margin-top: -0.625em;
    border-top: 0.625em transparent solid;
    border-bottom: 0.625em transparent solid;
    border-right: 0.625em white solid;
  }

  .navbar li a {
    padding: 0.85714em 2.14286em;
  }

  .navbar .block ul.nav-btns-main {
    display: none;
  }

  .navbar .block ul.nav-btns-flyover {
    display: block;
    float: left !important;
    padding-right: 0;
  }

  .js-ready .navbar {
    height: 100%;
    width: 70%;
    background: #404040;
    -webkit-box-shadow: inset -1.5em 0 1.5em -0.75em rgba(0, 0, 0, 0.25);
    -moz-box-shadow: inset -1.5em 0 1.5em -0.75em rgba(0, 0, 0, 0.25);
    box-shadow: inset -1.5em 0 1.5em -0.75em rgba(0, 0, 0, 0.25);
  }

  .js-ready .navbar .block {
    background: transparent;
  }

  .js-ready .navbar {
    left: -70%;
  }

  .js-ready #inner-wrap {
    left: 0;
  }

  .js-nav #inner-wrap {
    left: 20%;
  }

  .csstransforms3d.csstransitions.js-ready .navbar {
    left: 0;
    -webkit-transform: translate3d(-100%, 0, 0);
    -moz-transform: translate3d(-100%, 0, 0);
    -ms-transform: translate3d(-100%, 0, 0);
    -o-transform: translate3d(-100%, 0, 0);
    transform: translate3d(-100%, 0, 0);
    -webkit-backface-visibility: hidden;
    -moz-backface-visibility: hidden;
    -ms-backface-visibility: hidden;
    -o-backface-visibility: hidden;
    backface-visibility: hidden;
  }

  .csstransforms3d.csstransitions.js-ready #inner-wrap {
    left: 0 !important;
    -webkit-transform: translate3d(0, 0, 0);
    -moz-transform: translate3d(0, 0, 0);
    -ms-transform: translate3d(0, 0, 0);
    -o-transform: translate3d(0, 0, 0);
    transform: translate3d(0, 0, 0);
    -webkit-transition: -webkit-transform 500ms ease;
    -moz-transition: -moz-transform 500ms ease;
    -o-transition: -o-transform 500ms ease;
    transition: transform 500ms ease;
    -webkit-backface-visibility: hidden;
    -moz-backface-visibility: hidden;
    -ms-backface-visibility: hidden;
    -o-backface-visibility: hidden;
    backface-visibility: hidden;
  }

  .csstransforms3d.csstransitions.js-nav #inner-wrap {
    -webkit-transform: translate3d(70%, 0, 0) scale3d(1, 1, 1);
    -moz-transform: translate3d(70%, 0, 0) scale3d(1, 1, 1);
    -ms-transform: translate3d(70%, 0, 0) scale3d(1, 1, 1);
    -o-transform: translate3d(70%, 0, 0) scale3d(1, 1, 1);
    transform: translate3d(70%, 0, 0) scale3d(1, 1, 1);
  }

  .csstransforms3d.csstransitions.js-ready .navbar .block {
    filter: progid:DXImageTransform.Microsoft.Alpha(Opacity=70);
    opacity: 0.7;
    -webkit-transition: opacity 300ms 100ms, -webkit-transform 500ms ease;
    -webkit-transition-delay: ease, 0s;
    -moz-transition: opacity 300ms 100ms ease, -moz-transform 500ms ease;
    -o-transition: opacity 300ms 100ms ease, -o-transform 500ms ease;
    transition: opacity 300ms 100ms ease, transform 500ms ease;
    -webkit-transform: translate3d(70%, 0, 0) scale3d(0.9, 0.9, 0.9);
    -moz-transform: translate3d(70%, 0, 0) scale3d(0.9, 0.9, 0.9);
    -ms-transform: translate3d(70%, 0, 0) scale3d(0.9, 0.9, 0.9);
    -o-transform: translate3d(70%, 0, 0) scale3d(0.9, 0.9, 0.9);
    transform: translate3d(70%, 0, 0) scale3d(0.9, 0.9, 0.9);
    -webkit-transform-origin: 50% 0%;
    -moz-transform-origin: 50% 0%;
    -ms-transform-origin: 50% 0%;
    -o-transform-origin: 50% 0%;
    transform-origin: 50% 0%;
  }

  .csstransforms3d.csstransitions.js-nav .navbar .block {
    filter: progid:DXImageTransform.Microsoft.Alpha(Opacity=100);
    opacity: 1;
    -webkit-transform: translate3d(0, 0, 0);
    -moz-transform: translate3d(0, 0, 0);
    -ms-transform: translate3d(0, 0, 0);
    -o-transform: translate3d(0, 0, 0);
    transform: translate3d(0, 0, 0);
  }



  
}<|MERGE_RESOLUTION|>--- conflicted
+++ resolved
@@ -4,8 +4,6 @@
   width: device-width;
 }
 
-<<<<<<< HEAD
-=======
 .block {
   position: relative;
   margin: 0 auto;
@@ -33,7 +31,6 @@
   background-color:transparent;
 }
 
->>>>>>> 5f9147a1
 mms-nav header {
   z-index: 100;
   position: relative;
