/* Stylesheet for mmsNav.html */

@viewport {
  width: device-width;
}

.block {
  position: relative;
  margin: 0 auto;
}

/*Added classes for navbar support icon bug*/
/*ul.nav-btns-main{
    margin-top: -20px;
}*/


/*Comment out if not working*/
/*a.dropdown-toggle:active, a.dropdown-toggle:hover, a.dropdown-toggle:focus{
    background-color:#404040 !important;
}*/

li.dropdown.open > a { 
  background-color: #404040;
}

.closed{
  background-color:transparent;
}

.btn-color{
  background-color:#404040;
}

.btn-clear{
  background-color:transparent;
}

<<<<<<< HEAD
=======
.navbar li.nav-title-li {
  color: #fff;
  font-weight: 200;
  font-size: 16px;
  padding-left: 1em;
  padding-right: 3em;
  cursor: default;
}

>>>>>>> 0426257d
mms-nav header {
  z-index: 100;
  position: relative;
  color: #fff;
  background: #333;
}

mms-nav header .nav-btn {
  position: absolute;
  cursor: pointer;
  top: 25%;
  left: 1em;
}

mms-nav header .block-title {
  margin: 0;
  font-size: 1.875em;
  line-height: 1.2em;
  text-align: center;
}

.nav-btn i {
  color: #fff;
}

.navbar {
  z-index: 200;
  position: relative;
  width: 100%;
  min-height: 40px;
  height: 40px;
  background-color: #44749D;
  box-shadow: 0px 1px 1px 0px #404040;
  border: 0;
  margin-bottom: 0;
  color: #fff;
}

.navbar .block {
  position: relative;
  margin: 0 auto;
  z-index: 2;
  top: 25%;
}

<<<<<<< HEAD
.navbar .block ul {
  height: 100vh;
}

.navbar .nav-title-a {
  color: #fff;
  font-weight: 100;
  font-size: 16px;
  padding-right: 1em;
=======
.navbar li.nav-doc-li {
  cursor: default;
  padding-right: 10px;
  font-weight: 500;
  text-shadow: rgb(54, 93, 126) 1px 1px, rgb(54, 93, 126) 2px 2px, rgb(54, 93, 126) 3px 3px, rgb(54, 93, 126) 4px 4px, rgb(68, 116, 157) 5px 5px;
>>>>>>> 0426257d
}

.navbar a:hover,
.navbar a:focus {
  text-decoration: none;
}

.navbar .block-title {
  border: 0;
  clip: rect(0 0 0 0);
  height: 1px;
  margin: -1px;
  overflow: hidden;
  padding: 0;
  position: absolute;
  width: 1px;
}

.navbar ul:not(.dropdown-menu) {
  *zoom: 1;
  display: block;
  padding-left: 0;
  padding-right: .85714em;
  margin-bottom: 0;
}

.navbar ul:before, .navbar ul:after {
  content: "";
  display: table;
}

.navbar ul:after {
  clear: both;
}

.navbar li {
  display: block;
}

.navbar li a {
  color: #fff;
<<<<<<< HEAD
  font-weight: 300;
=======
  font-weight: 200;
>>>>>>> 0426257d
  line-height: 1.28571em;
  outline: none;
}

.navbar li.is-active a {
  color: #fff;
}

.navbar .panel-heading a {
  display: block;
  padding: 10px 20px;
  line-height: 1.42857143;
  color: #fff;
}
/*changed padding*/
.dropdown-toggle {
  padding-top:20px;
  padding-bottom:11px;
  padding-right:10px;
}


ul > li > a {
  padding-top:20px;
  padding-bottom:13px;
}


.navbar .dropdown-menu > li > a {
  padding: 10px 20px;
  background-color: #404040;
  color: #fff;
}

.navbar .dropdown-menu > li > a:hover {
  padding: 10px 20px;
  background-color: #505050;
  color: #fff;
}

.navbar .panel-group .panel,
.navbar .panel-heading {
  border-radius: 0;
}

.navbar .panel-default > .panel-heading + .panel-collapse .panel-body {
  border-top: 0px;
}
/*changed for dropdown to line up*/
.navbar .dropdown-menu {
  border: 0;
  margin: 9px 0 0 0;
  padding: 0px;
}

.navbar .navbar-nav > .active > a,
.navbar .navbar-nav > .active > a:hover,
.navbar .navbar-nav > .active > a:focus,
.navbar .navbar-nav > .open > a,
.navbar .navbar-nav > .open > a:hover,
.navbar .navbar-nav > .open > a:focus {
  background-color: #404040;
}

.navbar-nav > li > .dropdown-menu {
  border-radius: 0;
  padding: 0;
}

.nav-dropdown-icon {
  padding-left: .5em;
}

.menu {
  list-style: none;
  border-bottom: 0.1em solid black;
  margin-bottom: 2em;
  padding: 0 0 0.5em;
}

.menu:before {
  content: "[";
}

.menu:after {
  content: "]";
}

.menu > li {
  display: inline;
}

.menu > li:before {
  content: "|";
  padding-right: 0.3em;
}

.menu > li:nth-child(1):before {
  content: "";
  padding: 0;
}

.accordion-dropdown {
  border-left-width: 0;
  min-width: 200px;
}

.accordion-toggle {
  width:270px;
}

.accordion-toggle > .fa {
  line-height: inherit;
}

accordion > .panel-group {
  margin-bottom: 0;
}

accordion .panel-body,
accordion .panel-heading {
  padding: 0;
}

accordion .panel {
  border: 0;
  border-radius: 0;
}

accordion .panel-title {
  font-size: inherit;
  font-weight: 400;
}

accordion .panel-default > .panel-heading {
  background-color: #404040;
}

accordion .panel-title > a:hover {
  cursor: pointer;
  text-decoration: none;
}

accordion .site-level .panel-heading {
  background-color: #505050;
}

accordion .site-level .panel-title > a:hover {
  cursor: pointer;
  text-decoration: none;
}

accordion a.dash-link:hover,
accordion a.docweb-link:hover {
  cursor: pointer;
  background-color: #707070;
}

accordion div.accordion-links {
  text-align: center;
  height: 40px;
  background-color: #606060;
}

accordion .panel-group .panel + .panel {
  margin-top: 0;
}

accordion a.dash-link,
accordion a.docweb-link {
  display: inline-block;
  text-align: center;
  color: #FFF;
  text-decoration: none;
  height: 100%;
  width: 50%;
  line-height: 40px;
}

.logout-btn {
  padding-left: .85714em;
}

.no-svg .nav-btn {
  background-image: url("../img/nav-icon.png");
}

.nav-btn:hover, .nav-btn:focus {
  filter: progid:DXImageTransform.Microsoft.Alpha(Opacity=100);
  opacity: 1;
}

.support-btn {
  padding-left: 0 !important;
}

.logout-btn {
  margin-left: 1em;
  padding-left: 0 !important;
}

@media screen and (min-width: 45.0625em) {
  header .banner-title {
    display: none;
  }

  header .nav-btn {
    border: 0;
    clip: rect(0 0 0 0);
    height: 1px;
    margin: -1px;
    overflow: hidden;
    padding: 0;
    position: absolute;
    width: 1px;
  }

  .navbar .block ul:not(.nav-btns-main),
  .navbar .block ul:not(.nav-btns-flyover) {
    height: 0;
  }

  .navbar .block ul.nav-btns-flyover {
    display: none;
  }

  .navbar .block ul.nav-btns-main {
    display: block;
  }

  .navbar .block-title {
    border: 0;
    clip: rect(0 0 0 0);
    height: 1px;
    margin: -1px;
    overflow: hidden;
    padding: 0;
    position: absolute;
    width: 1px;
  }

  .navbar ul {
    white-space: nowrap;
  }

  .navbar li ul li {
    display: block;
  }

  .navbar li {
    font-weight: 200;
    display: inline-block;
  }

  .navbar li:last-child {
    border-right: none;
  }

  .navbar li a {
    padding-left: .85714em;
  }

  .navbar li a.app-title {
    font-size: 18px;
  }
}

@media screen and (max-width: 45em) {
  header {
    box-shadow: 0 1px 1px 0 #404040;
  }

  header .block {
    height: 45px;
    background-color: #44749D;
  }

  header .banner-title {
    position: relative;
    top: 25%;
    font-weight: 100;
    font-size: 19px;
    text-align: center;
  }

  .nav-btn i {
    padding-top: 6px;
    color: #fff;
  }

  .navbar {
    position: relative;
    top: -75px;
    padding-top: 1em;
  }

  .navbar .block ul {
    height: 100vh;
    width: 100%;
  }

  .navbar li.nav-title-li {
    display: none;
  }

  .navbar li.nav-doc-li {
    border-top: 0;
  }

  .navbar:not(:target) {
    z-index: 1;
    height: 0;
  }

  .navbar li {
    position: relative;
    border-top: 1px solid rgba(255, 255, 255, 0.1);
    top: 5em;
    height: 3.5em;
    width: 100%;
  }

  .navbar li a {
    position: relative;
    top: 25%;
    font-weight: 100;
  }

  .navbar li:last-child {
    border-bottom: 1px solid rgba(255, 255, 255, 0.1);
  }

  .navbar li.is-active:after {
    z-index: 50;
    display: block;
    content: "";
    position: absolute;
    top: 50%;
    right: -0.03125em;
    margin-top: -0.625em;
    border-top: 0.625em transparent solid;
    border-bottom: 0.625em transparent solid;
    border-right: 0.625em #fff solid;
  }

  .navbar li a {
    padding: 0.85714em 2.14286em;
  }

  .navbar .block ul.nav-btns-main {
    display: none;
  }

  .navbar .block ul.nav-btns-flyover {
    display: block;
    float: left !important;
    padding-right: 0;
<<<<<<< HEAD
=======
  }

  .navbar li.nav-doc-li {
    padding: .85714em 2.14286em;
    text-shadow: none;
>>>>>>> 0426257d
  }

  .js-ready .navbar {
    height: 100%;
    width: 70%;
    background: #404040;
    -webkit-box-shadow: inset -1.5em 0 1.5em -0.75em rgba(0, 0, 0, 0.25);
    -moz-box-shadow: inset -1.5em 0 1.5em -0.75em rgba(0, 0, 0, 0.25);
    box-shadow: inset -1.5em 0 1.5em -0.75em rgba(0, 0, 0, 0.25);
  }

  .js-ready .navbar .block {
    background: transparent;
  }

  .js-ready .navbar {
    left: -70%;
  }

  .js-ready #inner-wrap {
    left: 0;
  }

  .js-nav #inner-wrap {
    left: 20%;
  }

  .csstransforms3d.csstransitions.js-ready .navbar {
    left: 0;
    -webkit-transform: translate3d(-100%, 0, 0);
    -moz-transform: translate3d(-100%, 0, 0);
    -ms-transform: translate3d(-100%, 0, 0);
    -o-transform: translate3d(-100%, 0, 0);
    transform: translate3d(-100%, 0, 0);
    -webkit-backface-visibility: hidden;
    -moz-backface-visibility: hidden;
    -ms-backface-visibility: hidden;
    -o-backface-visibility: hidden;
    backface-visibility: hidden;
  }

  .csstransforms3d.csstransitions.js-ready #inner-wrap {
    left: 0 !important;
    -webkit-transform: translate3d(0, 0, 0);
    -moz-transform: translate3d(0, 0, 0);
    -ms-transform: translate3d(0, 0, 0);
    -o-transform: translate3d(0, 0, 0);
    transform: translate3d(0, 0, 0);
    -webkit-transition: -webkit-transform 500ms ease;
    -moz-transition: -moz-transform 500ms ease;
    -o-transition: -o-transform 500ms ease;
    transition: transform 500ms ease;
    -webkit-backface-visibility: hidden;
    -moz-backface-visibility: hidden;
    -ms-backface-visibility: hidden;
    -o-backface-visibility: hidden;
    backface-visibility: hidden;
  }

  .csstransforms3d.csstransitions.js-nav #inner-wrap {
    -webkit-transform: translate3d(70%, 0, 0) scale3d(1, 1, 1);
    -moz-transform: translate3d(70%, 0, 0) scale3d(1, 1, 1);
    -ms-transform: translate3d(70%, 0, 0) scale3d(1, 1, 1);
    -o-transform: translate3d(70%, 0, 0) scale3d(1, 1, 1);
    transform: translate3d(70%, 0, 0) scale3d(1, 1, 1);
  }

  .csstransforms3d.csstransitions.js-ready .navbar .block {
    filter: progid:DXImageTransform.Microsoft.Alpha(Opacity=70);
    opacity: 0.7;
    -webkit-transition: opacity 300ms 100ms, -webkit-transform 500ms ease;
    -webkit-transition-delay: ease, 0s;
    -moz-transition: opacity 300ms 100ms ease, -moz-transform 500ms ease;
    -o-transition: opacity 300ms 100ms ease, -o-transform 500ms ease;
    transition: opacity 300ms 100ms ease, transform 500ms ease;
    -webkit-transform: translate3d(70%, 0, 0) scale3d(0.9, 0.9, 0.9);
    -moz-transform: translate3d(70%, 0, 0) scale3d(0.9, 0.9, 0.9);
    -ms-transform: translate3d(70%, 0, 0) scale3d(0.9, 0.9, 0.9);
    -o-transform: translate3d(70%, 0, 0) scale3d(0.9, 0.9, 0.9);
    transform: translate3d(70%, 0, 0) scale3d(0.9, 0.9, 0.9);
    -webkit-transform-origin: 50% 0%;
    -moz-transform-origin: 50% 0%;
    -ms-transform-origin: 50% 0%;
    -o-transform-origin: 50% 0%;
    transform-origin: 50% 0%;
  }

  .csstransforms3d.csstransitions.js-nav .navbar .block {
    filter: progid:DXImageTransform.Microsoft.Alpha(Opacity=100);
    opacity: 1;
    -webkit-transform: translate3d(0, 0, 0);
    -moz-transform: translate3d(0, 0, 0);
    -ms-transform: translate3d(0, 0, 0);
    -o-transform: translate3d(0, 0, 0);
    transform: translate3d(0, 0, 0);
  }

<<<<<<< HEAD
  /*Added classes for support buttons*/

  ul.nav-btns-main{
    margin-top: -20px;
  }


  
=======
  ul.nav-btns-main{
    margin-top: -20px;
  }
>>>>>>> 0426257d
}<|MERGE_RESOLUTION|>--- conflicted
+++ resolved
@@ -36,8 +36,6 @@
   background-color:transparent;
 }
 
-<<<<<<< HEAD
-=======
 .navbar li.nav-title-li {
   color: #fff;
   font-weight: 200;
@@ -47,7 +45,6 @@
   cursor: default;
 }
 
->>>>>>> 0426257d
 mms-nav header {
   z-index: 100;
   position: relative;
@@ -93,23 +90,11 @@
   top: 25%;
 }
 
-<<<<<<< HEAD
-.navbar .block ul {
-  height: 100vh;
-}
-
-.navbar .nav-title-a {
-  color: #fff;
-  font-weight: 100;
-  font-size: 16px;
-  padding-right: 1em;
-=======
 .navbar li.nav-doc-li {
   cursor: default;
   padding-right: 10px;
   font-weight: 500;
   text-shadow: rgb(54, 93, 126) 1px 1px, rgb(54, 93, 126) 2px 2px, rgb(54, 93, 126) 3px 3px, rgb(54, 93, 126) 4px 4px, rgb(68, 116, 157) 5px 5px;
->>>>>>> 0426257d
 }
 
 .navbar a:hover,
@@ -151,11 +136,7 @@
 
 .navbar li a {
   color: #fff;
-<<<<<<< HEAD
-  font-weight: 300;
-=======
   font-weight: 200;
->>>>>>> 0426257d
   line-height: 1.28571em;
   outline: none;
 }
@@ -395,10 +376,6 @@
     padding: 0;
     position: absolute;
     width: 1px;
-  }
-
-  .navbar ul {
-    white-space: nowrap;
   }
 
   .navbar li ul li {
@@ -513,14 +490,11 @@
     display: block;
     float: left !important;
     padding-right: 0;
-<<<<<<< HEAD
-=======
   }
 
   .navbar li.nav-doc-li {
     padding: .85714em 2.14286em;
     text-shadow: none;
->>>>>>> 0426257d
   }
 
   .js-ready .navbar {
@@ -618,18 +592,7 @@
     transform: translate3d(0, 0, 0);
   }
 
-<<<<<<< HEAD
-  /*Added classes for support buttons*/
-
   ul.nav-btns-main{
     margin-top: -20px;
   }
-
-
-  
-=======
-  ul.nav-btns-main{
-    margin-top: -20px;
-  }
->>>>>>> 0426257d
 }