/* Stylesheet for mmsNav.html */

@viewport {
  width: device-width;
}

.block {
  position: relative;
  margin: 0 auto;
}

/*Added classes for navbar support icon bug*/
/*ul.nav-btns-main{
    margin-top: -20px;
}*/


/*Comment out if not working*/
/*a.dropdown-toggle:active, a.dropdown-toggle:hover, a.dropdown-toggle:focus{
    background-color:#404040 !important;
}*/

li.dropdown.open > a { 
  background-color: #404040;
}

.closed{
  background-color:transparent;
}

.btn-color{
  background-color:#404040;
}

.btn-clear{
  background-color:transparent;
}

<<<<<<< HEAD
.navbar li.nav-title-li {
  color: #fff;
  font-weight: 200;
  font-size: 16px;
  padding-left: 1em;
  padding-right: 3em;
  cursor: default;
}

=======
>>>>>>> 5b1d6d1d
mms-nav header {
  z-index: 100;
  position: relative;
  color: #fff;
  background: #333;
}

mms-nav header .nav-btn {
  position: absolute;
  top: 25%;
  left: 1em;
}

mms-nav header .block-title {
  margin: 0;
  font-size: 1.875em;
  line-height: 1.2em;
  text-align: center;
  white-space: nowrap;
}

.nav-btn i {
  color: #fff;
}

.navbar {
  z-index: 200;
  position: relative;
  width: 100%;
  min-height: 40px;
  height: 40px;
  background-color: #44749D;
  box-shadow: 0px 1px 1px 0px #404040;
  border: 0;
  margin-bottom: 0;
  color: #fff;
}

.navbar .block {
  position: relative;
  margin: 0 auto;
  z-index: 2;
  top: 25%;
}

<<<<<<< HEAD
.navbar li.nav-doc-li {
  cursor: default;
  padding-right: 10px;
  font-weight: 500;
  text-shadow: rgb(54, 93, 126) 1px 1px, rgb(54, 93, 126) 2px 2px, rgb(54, 93, 126) 3px 3px, rgb(54, 93, 126) 4px 4px, rgb(68, 116, 157) 5px 5px;
=======
.navbar .block ul {
  height: 100vh;
}

.navbar .nav-title-a {
  color: #fff;
  font-weight: 100;
  font-size: 16px;
  padding-right: 1em;
>>>>>>> 5b1d6d1d
}

.navbar a:hover,
.navbar a:focus {
  text-decoration: none;
}

.navbar .block-title {
  border: 0;
  clip: rect(0 0 0 0);
  height: 1px;
  margin: -1px;
  overflow: hidden;
  padding: 0;
  position: absolute;
  width: 1px;
}

.navbar ul:not(.dropdown-menu) {
  *zoom: 1;
  display: block;
  padding-left: 0;
  padding-right: .85714em;
  margin-bottom: 0;
}

.navbar ul:before, .navbar ul:after {
  content: "";
  display: table;
}

.navbar ul:after {
  clear: both;
}

.navbar li {
  display: block;
}

.navbar li a {
  color: #fff;
<<<<<<< HEAD
  font-weight: 200;
=======
  font-weight: 300;
>>>>>>> 5b1d6d1d
  line-height: 1.28571em;
  outline: none;
}

.navbar li.is-active a {
  color: #fff;
}

.navbar .panel-heading a {
  display: block;
  padding: 10px 20px;
  line-height: 1.42857143;
  color: #fff;
}
/*changed padding*/
.dropdown-toggle {
  padding-top:20px;
  padding-bottom:11px;
  padding-right:10px;
}


ul > li > a {
  padding-top:20px;
  padding-bottom:13px;
}


.navbar .dropdown-menu > li > a {
  padding: 10px 20px;
  background-color: #404040;
  color: #fff;
}

.navbar .dropdown-menu > li > a:hover {
  padding: 10px 20px;
  background-color: #505050;
  color: #fff;
}

.navbar .panel-group .panel,
.navbar .panel-heading {
  border-radius: 0;
}

.navbar .panel-default > .panel-heading + .panel-collapse .panel-body {
  border-top: 0px;
}
/*changed for dropdown to line up*/
.navbar .dropdown-menu {
  border: 0;
  margin: 9px 0 0 0;
  padding: 0px;
}

.navbar .navbar-nav > .active > a,
.navbar .navbar-nav > .active > a:hover,
.navbar .navbar-nav > .active > a:focus,
.navbar .navbar-nav > .open > a,
.navbar .navbar-nav > .open > a:hover,
.navbar .navbar-nav > .open > a:focus {
  background-color: #404040;
}

.navbar-nav > li > .dropdown-menu {
  border-radius: 0;
  padding: 0;
}

.nav-dropdown-icon {
  padding-left: .5em;
}

.menu {
  list-style: none;
  border-bottom: 0.1em solid black;
  margin-bottom: 2em;
  padding: 0 0 0.5em;
}

.menu:before {
  content: "[";
}

.menu:after {
  content: "]";
}

.menu > li {
  display: inline;
}

.menu > li:before {
  content: "|";
  padding-right: 0.3em;
}

.menu > li:nth-child(1):before {
  content: "";
  padding: 0;
}

.accordion-dropdown {
  border-left-width: 0;
  min-width: 200px;
}

.accordion-toggle {
  width:270px;
}

.accordion-toggle > .fa {
  line-height: inherit;
}

accordion > .panel-group {
  margin-bottom: 0;
}

accordion .panel-body,
accordion .panel-heading {
  padding: 0;
}

accordion .panel {
  border: 0;
  border-radius: 0;
}

accordion .panel-title {
  font-size: inherit;
  font-weight: 400;
}

accordion .panel-default > .panel-heading {
  background-color: #404040;
}

accordion .panel-title > a:hover {
  cursor: pointer;
  text-decoration: none;
}

accordion .site-level .panel-heading {
  background-color: #505050;
}

accordion .site-level .panel-title > a:hover {
  cursor: pointer;
  text-decoration: none;
}

accordion a.dash-link:hover,
accordion a.docweb-link:hover {
  cursor: pointer;
  background-color: #707070;
}

accordion div.accordion-links {
  text-align: center;
  height: 40px;
  background-color: #606060;
}

accordion .panel-group .panel + .panel {
  margin-top: 0;
}

accordion a.dash-link,
accordion a.docweb-link {
  display: inline-block;
  text-align: center;
  color: #FFF;
  text-decoration: none;
  height: 100%;
  width: 50%;
  line-height: 40px;
}

.logout-btn {
  padding-left: .85714em;
}

.no-svg .nav-btn {
  background-image: url("../img/nav-icon.png");
}

.nav-btn:hover, .nav-btn:focus {
  filter: progid:DXImageTransform.Microsoft.Alpha(Opacity=100);
  opacity: 1;
}

.support-btn {
  padding-left: 0 !important;
}

.logout-btn {
  margin-left: 1em;
  padding-left: 0 !important;
}

@media screen and (min-width: 45.0625em) {
  header .banner-title {
    display: none;
  }

  header .nav-btn {
    border: 0;
    clip: rect(0 0 0 0);
    height: 1px;
    margin: -1px;
    overflow: hidden;
    padding: 0;
    position: absolute;
    width: 1px;
  }

  .navbar .block ul:not(.nav-btns-main),
  .navbar .block ul:not(.nav-btns-flyover) {
    height: 0;
  }

  .navbar .block ul.nav-btns-flyover {
    display: none;
  }

  .navbar .block ul.nav-btns-main {
    display: block;
  }

  .navbar .block-title {
    border: 0;
    clip: rect(0 0 0 0);
    height: 1px;
    margin: -1px;
    overflow: hidden;
    padding: 0;
    position: absolute;
    width: 1px;
  }

  .navbar ul {
    white-space: nowrap;
  }

  .navbar li ul li {
    display: block;
  }

  .navbar li {
    font-weight: 200;
    display: inline-block;
  }

  .navbar li:last-child {
    border-right: none;
  }

  .navbar li a {
    padding-left: .85714em;
  }

  .navbar li a.app-title {
    font-size: 18px;
  }
}

@media screen and (max-width: 45em) {
  header {
    box-shadow: 0 1px 1px 0 #404040;
  }

  header .block {
    height: 45px;
    background-color: #44749D;
  }

  header .banner-title {
    position: relative;
    top: 25%;
    font-weight: 100;
    font-size: 19px;
    text-align: center;
  }

  .nav-btn i {
    padding-top: 6px;
    color: #fff;
  }

  .navbar {
    position: relative;
    top: -75px;
    padding-top: 1em;
  }

  .navbar .block ul {
    height: 100vh;
    width: 100%;
  }

  .navbar li.nav-title-li {
    display: none;
  }

  .navbar li.nav-doc-li {
    border-top: 0;
  }

  .navbar:not(:target) {
    z-index: 1;
    height: 0;
  }

  .navbar li {
    position: relative;
    border-top: 1px solid rgba(255, 255, 255, 0.1);
    top: 5em;
    height: 3.5em;
    width: 100%;
  }

  .navbar li a {
    position: relative;
    top: 25%;
    font-weight: 100;
  }

  .navbar li:last-child {
    border-bottom: 1px solid rgba(255, 255, 255, 0.1);
  }

  .navbar li.is-active:after {
    z-index: 50;
    display: block;
    content: "";
    position: absolute;
    top: 50%;
    right: -0.03125em;
    margin-top: -0.625em;
    border-top: 0.625em transparent solid;
    border-bottom: 0.625em transparent solid;
    border-right: 0.625em white solid;
  }

  .navbar li a {
    padding: 0.85714em 2.14286em;
  }

  .navbar .block ul.nav-btns-main {
    display: none;
  }

  .navbar .block ul.nav-btns-flyover {
    display: block;
    float: left !important;
    padding-right: 0;
  }

  .navbar li.nav-doc-li {
    text-shadow: none;
  }

  .js-ready .navbar {
    height: 100%;
    width: 70%;
    background: #404040;
    -webkit-box-shadow: inset -1.5em 0 1.5em -0.75em rgba(0, 0, 0, 0.25);
    -moz-box-shadow: inset -1.5em 0 1.5em -0.75em rgba(0, 0, 0, 0.25);
    box-shadow: inset -1.5em 0 1.5em -0.75em rgba(0, 0, 0, 0.25);
  }

  .js-ready .navbar .block {
    background: transparent;
  }

  .js-ready .navbar {
    left: -70%;
  }

  .js-ready #inner-wrap {
    left: 0;
  }

  .js-nav #inner-wrap {
    left: 20%;
  }

  .csstransforms3d.csstransitions.js-ready .navbar {
    left: 0;
    -webkit-transform: translate3d(-100%, 0, 0);
    -moz-transform: translate3d(-100%, 0, 0);
    -ms-transform: translate3d(-100%, 0, 0);
    -o-transform: translate3d(-100%, 0, 0);
    transform: translate3d(-100%, 0, 0);
    -webkit-backface-visibility: hidden;
    -moz-backface-visibility: hidden;
    -ms-backface-visibility: hidden;
    -o-backface-visibility: hidden;
    backface-visibility: hidden;
  }

  .csstransforms3d.csstransitions.js-ready #inner-wrap {
    left: 0 !important;
    -webkit-transform: translate3d(0, 0, 0);
    -moz-transform: translate3d(0, 0, 0);
    -ms-transform: translate3d(0, 0, 0);
    -o-transform: translate3d(0, 0, 0);
    transform: translate3d(0, 0, 0);
    -webkit-transition: -webkit-transform 500ms ease;
    -moz-transition: -moz-transform 500ms ease;
    -o-transition: -o-transform 500ms ease;
    transition: transform 500ms ease;
    -webkit-backface-visibility: hidden;
    -moz-backface-visibility: hidden;
    -ms-backface-visibility: hidden;
    -o-backface-visibility: hidden;
    backface-visibility: hidden;
  }

  .csstransforms3d.csstransitions.js-nav #inner-wrap {
    -webkit-transform: translate3d(70%, 0, 0) scale3d(1, 1, 1);
    -moz-transform: translate3d(70%, 0, 0) scale3d(1, 1, 1);
    -ms-transform: translate3d(70%, 0, 0) scale3d(1, 1, 1);
    -o-transform: translate3d(70%, 0, 0) scale3d(1, 1, 1);
    transform: translate3d(70%, 0, 0) scale3d(1, 1, 1);
  }

  .csstransforms3d.csstransitions.js-ready .navbar .block {
    filter: progid:DXImageTransform.Microsoft.Alpha(Opacity=70);
    opacity: 0.7;
    -webkit-transition: opacity 300ms 100ms, -webkit-transform 500ms ease;
    -webkit-transition-delay: ease, 0s;
    -moz-transition: opacity 300ms 100ms ease, -moz-transform 500ms ease;
    -o-transition: opacity 300ms 100ms ease, -o-transform 500ms ease;
    transition: opacity 300ms 100ms ease, transform 500ms ease;
    -webkit-transform: translate3d(70%, 0, 0) scale3d(0.9, 0.9, 0.9);
    -moz-transform: translate3d(70%, 0, 0) scale3d(0.9, 0.9, 0.9);
    -ms-transform: translate3d(70%, 0, 0) scale3d(0.9, 0.9, 0.9);
    -o-transform: translate3d(70%, 0, 0) scale3d(0.9, 0.9, 0.9);
    transform: translate3d(70%, 0, 0) scale3d(0.9, 0.9, 0.9);
    -webkit-transform-origin: 50% 0%;
    -moz-transform-origin: 50% 0%;
    -ms-transform-origin: 50% 0%;
    -o-transform-origin: 50% 0%;
    transform-origin: 50% 0%;
  }

  .csstransforms3d.csstransitions.js-nav .navbar .block {
    filter: progid:DXImageTransform.Microsoft.Alpha(Opacity=100);
    opacity: 1;
    -webkit-transform: translate3d(0, 0, 0);
    -moz-transform: translate3d(0, 0, 0);
    -ms-transform: translate3d(0, 0, 0);
    -o-transform: translate3d(0, 0, 0);
    transform: translate3d(0, 0, 0);
  }

  /*Added classes for support buttons*/

  ul.nav-btns-main{
    margin-top: -20px;
  }


  
}<|MERGE_RESOLUTION|>--- conflicted
+++ resolved
@@ -36,7 +36,6 @@
   background-color:transparent;
 }
 
-<<<<<<< HEAD
 .navbar li.nav-title-li {
   color: #fff;
   font-weight: 200;
@@ -46,8 +45,6 @@
   cursor: default;
 }
 
-=======
->>>>>>> 5b1d6d1d
 mms-nav header {
   z-index: 100;
   position: relative;
@@ -93,23 +90,11 @@
   top: 25%;
 }
 
-<<<<<<< HEAD
 .navbar li.nav-doc-li {
   cursor: default;
   padding-right: 10px;
   font-weight: 500;
   text-shadow: rgb(54, 93, 126) 1px 1px, rgb(54, 93, 126) 2px 2px, rgb(54, 93, 126) 3px 3px, rgb(54, 93, 126) 4px 4px, rgb(68, 116, 157) 5px 5px;
-=======
-.navbar .block ul {
-  height: 100vh;
-}
-
-.navbar .nav-title-a {
-  color: #fff;
-  font-weight: 100;
-  font-size: 16px;
-  padding-right: 1em;
->>>>>>> 5b1d6d1d
 }
 
 .navbar a:hover,
@@ -151,11 +136,7 @@
 
 .navbar li a {
   color: #fff;
-<<<<<<< HEAD
   font-weight: 200;
-=======
-  font-weight: 300;
->>>>>>> 5b1d6d1d
   line-height: 1.28571em;
   outline: none;
 }
