--- conflicted
+++ resolved
@@ -46,13 +46,8 @@
           </ul>
       </li>
 
-<<<<<<< HEAD
       <li class="docweb-flyover out-link" ng-if="type != 'docweb'"><a href="docweb.html#/sites/{{site}}">DocWeb</a></li>
       <li class="dashboard-flyover out-link"><a href="/share/page/site/{{site}}/dashboard">Dashboard</a></li>
-=======
-      <li class="docweb-flyover" ng-if="type != 'DocWeb'"><a href="docweb.html#/sites/{{site}}">DocWeb</a></li>
-      <li class="dashboard-flyover"><a href="/share/page/site/{{site}}/dashboard">Dashboard</a></li>
->>>>>>> ea909924
 
       <!-- Support and logout buttons -->
       <ul class="nav-btns-main pull-right">
