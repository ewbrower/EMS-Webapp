--- conflicted
+++ resolved
@@ -1,47 +1,26 @@
-<div>
-<<<<<<< HEAD
 <ul class="nav nav-list nav-pills nav-stacked abn-tree">
-        <li ng-repeat="row in tree_rows | filter:{visible:true} | filter:{label:search} track by row.branch.uid" 
-        ng-class="'level-' + {{row.level}}" class="abn-tree-row">
+
+      <li ng-repeat="row in tree_rows | filter:{visible:true} | filter:{label:search} track by row.branch.uid" 
+      ng-class="'level-' + {{row.level}}" class="abn-tree-row">
+
         <div class="arrow" ng-click="user_clicks_branch(row.branch)" ng-class="{'active-text': true}">
-        	<div class="triangle-left" ng-class="{'triangle-left-hidden': !row.branch.selected}"></div>
-        	<div class="shaft" ng-class="{'shaft-hidden': !row.branch.selected}">
-		        <a ng-click="user_clicks_branch(row.branch)">
-	            <i ng-class="{'active-text': row.branch.selected}" ng-click="row.branch.expanded = !row.branch.expanded; $event.stopPropagation();" class="indented tree-icon {{row.tree_icon}}" ></i>
-		            <span class="indented tree-label" ng-class="{'active-text': row.branch.selected}">{{row.section}} {{row.branch.data.name}}</span>
-		        </a>
-		    </div><div class="triangle-right" ng-class="{'triangle-right-hidden': !row.branch.selected}"></div>
-		</div>
-    </li>
-</ul>
-=======
+          
+          <div class="triangle-left" ng-class="{'triangle-left-selected': row.branch.selected, 'triangle-left-hidden': !row.branch.selected}"></div>
 
-  <ul class="nav nav-list nav-pills nav-stacked abn-tree">
+        	<div class="shaft" ng-class="{'shaft-selected': row.branch.selected, 'shaft-hidden': !row.branch.selected}">
 
-          <li ng-repeat="row in tree_rows | filter:{visible:true} | filter:{label:search} track by row.branch.uid" 
-          ng-class="'level-' + {{row.level}}" class="abn-tree-row">
+  	        <a ng-click="user_clicks_branch(row.branch)">
 
-            <div class="arrow" ng-click="user_clicks_branch(row.branch)" ng-class="{'active-text': true}">
-              
-              <div class="triangle-left" ng-class="{'triangle-left-selected': row.branch.selected, 'triangle-left-hidden': !row.branch.selected}"></div>
+              <i ng-class="{'active-text': row.branch.selected}" ng-click="row.branch.expanded = !row.branch.expanded; $event.stopPropagation();" class="indented tree-icon {{row.tree_icon}}" ></i>
+              <span class="indented tree-label" ng-class="{'active-text': row.branch.selected}">{{row.section}} {{row.branch.data.name}}</span>
 
-            	<div class="shaft" ng-class="{'shaft-selected': row.branch.selected, 'shaft-hidden': !row.branch.selected}">
+  	        </a>
+  		    </div>
 
-      	        <a ng-click="user_clicks_branch(row.branch)">
+          <div class="triangle-right" ng-class="{'triangle-right-selected': row.branch.selected, 'triangle-right-hidden': !row.branch.selected}"></div>
 
-                  <i ng-class="{'active-text': row.branch.selected}" ng-click="row.branch.expanded = !row.branch.expanded; $event.stopPropagation();" class="indented tree-icon {{row.tree_icon}}" ></i>
-                  <span class="indented tree-label" ng-class="{'active-text': row.branch.selected}">{{row.section}} {{row.branch.data.name}}</span>
+    		</div>
 
-      	        </a>
-      		    </div>
+  </li>
 
-              <div class="triangle-right" ng-class="{'triangle-right-selected': row.branch.selected, 'triangle-right-hidden': !row.branch.selected}"></div>
-
-        		</div>
-
-      </li>
-
-  </ul>
-
->>>>>>> 52f012f0
-</div>+</ul>