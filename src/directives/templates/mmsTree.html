<ul class="nav nav-list nav-pills nav-stacked abn-tree">
      <li ng-repeat="row in tree_rows | filter:{visible:true} | filter:{label:search} track by row.branch.uid" 
<<<<<<< HEAD
      ng-class="['level-' + {{row.level}}, row.status_properties.style]" class="abn-tree-row">
        <div class="shaft-wrapper" ng-click="user_clicks_branch(row.branch)">
        	<div class="shaft" ng-class="{'shaft-selected': row.branch.selected, 'shaft-hidden': !row.branch.selected}">
  	        <a>
              <i ng-click="row.branch.expanded = !row.branch.expanded; $event.stopPropagation(); on_treeData_change();" class="indented tree-icon {{row.expand_icon}}"></i>
              <i class="indented tree-icon {{row.type_icon}}"></i>
              <span class="indented tree-label">{{row.section}} {{row.branch.data.name}}
                <span ng-show="{{row.status_properties && row.status_properties.button && row.button_properties}}" class="pull-right">
                  <button class="{{row.button_properties.style}}" ng-click="row.button_properties.action(row.branch);">{{row.status_properties.button}}</button>
                </span>
=======
      ng-class="['level-' + {{row.level}}, {{row.status_properties.style}}]" class="abn-tree-row">
        <div class="arrow" ng-click="user_clicks_branch(row.branch)" ng-class="{'active-text': row.branch.selected}">
        	<div class="shaft" ng-class="{'shaft-selected': row.branch.selected, 'shaft-hidden': !row.branch.selected}">
  	        <a>
              <i ng-class="{'active-text': row.branch.selected}" ng-click="row.branch.expanded = !row.branch.expanded; $event.stopPropagation(); on_treeData_change();" class="indented tree-icon {{row.expand_icon}}" ></i>
              <i ng-class="{'active-text': row.branch.selected}" class="indented tree-icon {{row.type_icon}}" ></i>
              <span class="indented tree-label" ng-class="{'active-text': row.branch.selected}">{{row.section}} {{row.branch.data.name}}</span>
              <span ng-show="{{row.status_properties && row.status_properties.button && row.button_properties}}" class="pull-right"><button class="{{row.button_properties.style}}" ng-click="row.button_properties.action(row.branch.data.sysmlid);">{{row.status_properties.button}}</button></span>
>>>>>>> 2fb4e924
              </span>
  	        </a>
  		    </div>
    		</div>
  </li>
</ul><|MERGE_RESOLUTION|>--- conflicted
+++ resolved
@@ -1,17 +1,5 @@
 <ul class="nav nav-list nav-pills nav-stacked abn-tree">
       <li ng-repeat="row in tree_rows | filter:{visible:true} | filter:{label:search} track by row.branch.uid" 
-<<<<<<< HEAD
-      ng-class="['level-' + {{row.level}}, row.status_properties.style]" class="abn-tree-row">
-        <div class="shaft-wrapper" ng-click="user_clicks_branch(row.branch)">
-        	<div class="shaft" ng-class="{'shaft-selected': row.branch.selected, 'shaft-hidden': !row.branch.selected}">
-  	        <a>
-              <i ng-click="row.branch.expanded = !row.branch.expanded; $event.stopPropagation(); on_treeData_change();" class="indented tree-icon {{row.expand_icon}}"></i>
-              <i class="indented tree-icon {{row.type_icon}}"></i>
-              <span class="indented tree-label">{{row.section}} {{row.branch.data.name}}
-                <span ng-show="{{row.status_properties && row.status_properties.button && row.button_properties}}" class="pull-right">
-                  <button class="{{row.button_properties.style}}" ng-click="row.button_properties.action(row.branch);">{{row.status_properties.button}}</button>
-                </span>
-=======
       ng-class="['level-' + {{row.level}}, {{row.status_properties.style}}]" class="abn-tree-row">
         <div class="arrow" ng-click="user_clicks_branch(row.branch)" ng-class="{'active-text': row.branch.selected}">
         	<div class="shaft" ng-class="{'shaft-selected': row.branch.selected, 'shaft-hidden': !row.branch.selected}">
@@ -19,8 +7,9 @@
               <i ng-class="{'active-text': row.branch.selected}" ng-click="row.branch.expanded = !row.branch.expanded; $event.stopPropagation(); on_treeData_change();" class="indented tree-icon {{row.expand_icon}}" ></i>
               <i ng-class="{'active-text': row.branch.selected}" class="indented tree-icon {{row.type_icon}}" ></i>
               <span class="indented tree-label" ng-class="{'active-text': row.branch.selected}">{{row.section}} {{row.branch.data.name}}</span>
-              <span ng-show="{{row.status_properties && row.status_properties.button && row.button_properties}}" class="pull-right"><button class="{{row.button_properties.style}}" ng-click="row.button_properties.action(row.branch.data.sysmlid);">{{row.status_properties.button}}</button></span>
->>>>>>> 2fb4e924
+              <span ng-show="{{row.status_properties && row.status_properties.button && row.button_properties}}" class="pull-right">
+                <button class="{{row.button_properties.style}}" ng-click="row.button_properties.action(row.branch);">{{row.status_properties.button}}</button>
+              </span>
               </span>
   	        </a>
   		    </div>
