'use strict';

angular.module('mms')
.factory('URLService', ['$q', '$http', '$location', URLService]);

/**
 * @ngdoc service
 * @name mms.URLService
 * @requires $q
 * @requires $http
 * @requires $location
 * 
 * @description
 * This utility service gives back url paths for use in other services in communicating
 * with the server, arguments like workspace, version are expected to be strings and
 * not null or undefined
 */
function URLService($q, $http, $location) {
    var root = "/alfresco/service";

    /**
     * @ngdoc method
     * @name mms.URLService#getRoot
     * @methodOf mms.URLService
     * 
     * @description
     * Gives back the service root of the server, currently "/alfresco/service".
     *
     * @returns {string} The current service root.
     */
    var getRoot = function() {
        return root;
    };

    /**
     * @ngdoc method
     * @name mms.URLService#setRoot
     * @methodOf mms.URLService
     * 
     * @description
     * Sets the service root of the server.
     * 
     * @param {string} r The new service root.
     * @returns {string} The new service root.
     */
    var setRoot = function(r) {
        root = r;
        return root;
    };

<<<<<<< HEAD
    var isTimestamp = function(version) {
        if (String(version).indexOf('-') >= 0)
            return true;
        return false;
    };

    var getSnapshotURL = function(id) {
        
=======
    var getConfigSnapshotURL = function(id, site, workspace) {
        return root + "/workspaces/" + workspace + "/sites/" + site + "/configurations/" + id + "/snapshots";                
>>>>>>> 2963a187
    };

    var getProductSnapshotURL = function(workspace, site, prodId) {
        return root + "/workspaces/" + workspace + "/sites/" + site + "/products/" + prodId + "/snapshots";                
    };

    var getConfigsURL = function(workspace, site) {
        return root + "/workspaces/" + workspace + "/sites/" + site + "/configurations";
    };

    var getConfigProductURL = function (configId, site, workspace) {
        return root + "/workspaces/" + workspace + "/sites/" + site + "/configurations/" + configId + "/products";                        
    };

    var getConfigURL = function(workspace, site, configId) {
        return root + "/workspaces/" + workspace + "/sites/" + site + "/configurations/" + configId;
    };

    var getProductURL = function(workspace, site) {
        return root + "/workspaces/" + workspace + "/sites/" + site + "/products";
    };

    /**
     * @ngdoc method
     * @name mms.URLService#getImageURL
     * @methodOf mms.URLService
     * 
     * @description
     * Gets the path for querying the latest image url
     * 
     * @param {string} id The id of the image
     * @returns {string} The path for image url queries.
     */
    var getImageURL = function(id, workspace, version) {
        var r = root + '/workspaces/' + workspace + '/artifacts/' + id;
        return addVersion(r, version);
    };

    /**
     * @ngdoc method
     * @name mms.URLService#getSiteDashboardURL
     * @methodOf mms.URLService
     * 
     * @description
     * Gets the path for a site dashboard.
     * 
     * @param {string} site The site name (not title!).
     * @returns {string} The path for site dashboard.
     */
    var getSiteDashboardURL = function(site) {
        return "/share/page/site/" + site + "/dashboard";
    };

    /**
     * @ngdoc method
     * @name mms.URLService#getElementURL
     * @methodOf mms.URLService
     * 
     * @description
     * Gets the path for an element object json.
     * 
     * @param {string} id The element id.
     * @returns {string} The element json path.
     */
    var getElementURL = function(id, workspace, version) {
        return root + "/javawebscripts/elements/" + id;
    };

    var getElementVersionsURL = function(id, workspace) {
        return root + "/javawebscripts/elements/" + id + "/versions";
    };

    /**
     * @ngdoc method
     * @name mms.URLService#getPostElementsURL
     * @methodOf mms.URLService
     * 
     * @description
     * Gets the path for posting element changes.
     * 
     * @returns {string} The post elements path.
     */
    var getPostElementsURL = function(workspace) {
        return root + "/javawebscripts/sites/europa/projects/123456/elements";
    };

    var getPostViewsURL = function() {
        return root + "/javawebscripts/views";
    };

    var getPostDocumentsURL = function() {
        return root + "/javawebscripts/products";
    };

    /**
     * @ngdoc method
     * @name mms.URLService#getViewURL
     * @methodOf mms.URLService
     * 
     * @description
     * Gets the path for a view object json
     * 
     * @param {string} id The view id.
     * @returns {string} The view json path.
     */
    var getViewURL = function(id, workspace, version) {
        return root + "/javawebscripts/views/" + id;
    };

    /**
     * @ngdoc method
     * @name mms.URLService#getDocumentURL
     * @methodOf mms.URLService
     * 
     * @description
     * Gets the path for a document object json
     * 
     * @param {string} id The document id.
     * @returns {string} The document json path.
     */
    var getDocumentURL = function(id, workspace, version) {
        return root + "/javawebscripts/products/" + id;
    };

    var handleHttpStatus = function(data, status, header, config, deferred) {
        var result = {status: status, data: data};
        if (status === 404)
            result.message = "Not Found";
        else if (status === 500)
            result.message = "Server Error";
        else if (status === 401 || status === 403)
            result.message = "Permission Error";
        else if (status === 409)
            result.message = "Conflict";
        else
            result.message = "Failed";
        deferred.reject(result);
    };

    var getSitesURL = function() {
        return root + "/rest/sites";
    };

    var getElementSearchURL = function(query, workspace) {
        return root + "/javawebscripts/element/search?keyword=" + query;
    };

    var addVersion = function(url, version) {
        if (version === 'latest')
            return url;
        if (isTimestamp(version))
            return url + '?timestamp=' + version;
        else
            return url + '/versions/' + version;
    };

    return {
        getRoot: getRoot,
        setRoot: setRoot,
        getSiteDashboardURL: getSiteDashboardURL,
        getElementURL: getElementURL,
        getElementVersionsURL: getElementVersionsURL,
        getPostElementsURL: getPostElementsURL,
        getPostViewsURL: getPostViewsURL,
        getPostDocumentsURL: getPostDocumentsURL,
        getViewURL: getViewURL,
        getDocumentURL: getDocumentURL,
        handleHttpStatus: handleHttpStatus,
        getSitesURL: getSitesURL,
        getElementSearchURL: getElementSearchURL,
<<<<<<< HEAD
        getImageURL: getImageURL
=======
        getProductSnapshotURL: getProductSnapshotURL,
        getConfigSnapshotURL: getConfigSnapshotURL,
        getProductURL: getProductURL,
        getConfigURL: getConfigURL,
        getConfigsURL: getConfigsURL,
        getConfigProductURL : getConfigProductURL
>>>>>>> 2963a187
    };

}<|MERGE_RESOLUTION|>--- conflicted
+++ resolved
@@ -48,19 +48,14 @@
         return root;
     };
 
-<<<<<<< HEAD
     var isTimestamp = function(version) {
         if (String(version).indexOf('-') >= 0)
             return true;
         return false;
     };
 
-    var getSnapshotURL = function(id) {
-        
-=======
     var getConfigSnapshotURL = function(id, site, workspace) {
         return root + "/workspaces/" + workspace + "/sites/" + site + "/configurations/" + id + "/snapshots";                
->>>>>>> 2963a187
     };
 
     var getProductSnapshotURL = function(workspace, site, prodId) {
@@ -231,16 +226,13 @@
         handleHttpStatus: handleHttpStatus,
         getSitesURL: getSitesURL,
         getElementSearchURL: getElementSearchURL,
-<<<<<<< HEAD
-        getImageURL: getImageURL
-=======
+        getImageURL: getImageURL,
         getProductSnapshotURL: getProductSnapshotURL,
         getConfigSnapshotURL: getConfigSnapshotURL,
         getProductURL: getProductURL,
         getConfigURL: getConfigURL,
         getConfigsURL: getConfigsURL,
         getConfigProductURL : getConfigProductURL
->>>>>>> 2963a187
     };
 
 }