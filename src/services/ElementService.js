--- conflicted
+++ resolved
@@ -242,18 +242,9 @@
     var updateElement = function(elem) {
         var deferred = $q.defer();
         if (elements.hasOwnProperty(elem.id)) {
-<<<<<<< HEAD
-            if (elem.hasOwnProperty('name'))
-                elements[elem.id].name = elem.name;
-            if (elem.hasOwnProperty('documentation'))
-                elements[elem.id].documentation = elem.documentation;
-            deferred.resolve(elements[elem.id]);
-=======
             //elements[elem.id].name = elem.name;
             //elements[elem.id].documentation = elem.documentation; //make a function to do deep copy
             //deferred.resolve(elements[elem.id]);
->>>>>>> cf789fd6
-            //alfresco service not implemented yet
             $http.put(URLService.getPostElementsURL(), {'elements': [elem]})
             .success(function(data, status, headers, config) {
                 _.merge(elements[elem.id], elem);
