var proxySnippet = require('grunt-connect-proxy/lib/utils').proxyRequest;

module.exports = function(grunt) {

  var jsFiles = ['app/js/**/*.js', 'src/**/*.js'];

  // Project configuration.
  grunt.initConfig({
    
    pkg: grunt.file.readJSON('package.json'),

    bower: {
      install: {
        options: {
          targetDir: 'bower_components_target',
          overrideBowerDirectory: false,
          cwd: 'app',
          layout: 'byComponent',
          install: true,
          verbose: false,
          cleanTargetDir: false,
          cleanBowerDir: false,
          bowerOptions: {},
          copy: true,
          forcedCopyDir: 'app'
        }
      }
    },
    
    bowerInstall: {

      target: {
        src: [
          'build/*.html'
        ],

        // Optional:
        // ---------
        cwd: 'build',
        directory:'',
        dependencies: true,
        devDependencies: false,
        exclude: [],
        fileTypes: {},
        ignorePath: '',
        overrides: {}
      }
    },

    html2js: {
      options: {
        module: 'mms.directives.tpls',
        rename: function(modulePath) {
          var moduleName = modulePath.replace('directives/templates/', '');
          return 'mms/templates/' + moduleName;
        }
      },
      main: {
        src: ['src/directives/templates/*.html'],
        dest: 'dist/mms.directives.tpls.js'
      }
    },

    concat: {
      options: {
        //separator: ';',
        banner: "'use strict';\n",
        process: function(src, filepath) {
          return '// Source: ' + filepath + '\n' +
            src.replace(/(^|\n)[ \t]*('use strict'|"use strict");?\s*/g, '$1');
        }
      },
      mms: {
        src: ['src/mms.js', 'src/services/*.js'],
        dest: 'dist/mms.js'
      },
      mmsdirs: {
        src: ['src/mms.directives.js', 'src/directives/*.js'],
        dest: 'dist/mms.directives.js'
      }
    },

    uglify: {
      options: {
        banner: '/*! <%= pkg.name %> <%= grunt.template.today("yyyy-mm-dd HH:MM:ss") %> */\n',
        mangle: true,
        wrap: 'mms'
      },
      mms: {
        options: {
          wrap: 'mms'
        },
        files: {'dist/mms.min.js': ['dist/mms.js']}
      },
      mmsdirs: {
        options: {
          wrap: 'mmsdirs'
        },
        files: {'dist/mms.directives.min.js': ['dist/mms.directives.js']}
      }
    },

    sass: {
      dist : {
        files: {
          'dist/css/mmsMain.css': 'src/directives/templates/styles/mmsMain.scss'
        }
      },
      dist2 : {
        files: [{
          expand: true,
          cwd: 'app/styles',
          src: ['*.scss', '*.css'],
          dest: 'dist/css/',
          ext: '.css'
        }]
      }
    },

    cssmin: {
      minify: {
        expand: true,
        cwd: 'dist/css',
        src: ['*.css', '!*.min.css'],
        dest: 'dist/css/',
        ext: '.min.css'
      },
      combine: {
        files: {
          'dist/mms.min.css': ['dist/css/*.css']
        }
      }
    },

    jshint : {
      beforeconcat: jsFiles,
      afterconcat: ['dist/mms.js', 'dist/mms.directives.js'],
      options: {
        globalstrict: true,
        globals: {
          angular: true,
          window: true,
          console: true
        }
      }
    },

    ngdocs: {
      options: {
        dest: 'docs',
        html5Mode: false,
        title: 'MMS',
        startPage: '/api'
      },
      api: {
        src: ['src/**/*.js'],
        title: 'MMS API'
      }
    },

    stubby: {
      stubsServer: {
        // note the array collection instead of an object
        options: {
          stubs: 9002,
          //callback: function (server, options) {
          //server.get(1, function (err, endpoint) {
          //     console.log(endpoint);
          //  });
          //},
        },
        files: [{
          src: [ 'mocks/*.{json,yaml,js}' ]
        }]
      }
    },

    connect: {
      'static': {
        options: {
          hostname: 'localhost',
          port: 9001,
          base: './build',
        }
      },
      docs: {
        options: {
          hostname: 'localhost',
          port: 10000,
          base: './docs',
        }
      },
      //restServer: {
      //  options: {
      //      hostname: 'localhost',
      //      port: 9002,
      //      base: './rest',
      //    },
      //},
      mockServer: {
        options: {
          hostname: 'localhost',
          port: 9000,
          middleware: function(connect) {
            return [proxySnippet];
          }
        },
        proxies: [
          {
            context: '/alfresco/service/javawebscripts',  // '/api'
            host: 'localhost',
            port: 9002,
            changeOrigin: true,
            //https: true,
            rewrite: {
              '^/alfresco/service/javawebscripts': ''
            }
          },
          {
            context: '/',
            host: 'localhost',
            port: 9001
          }
        ]
      },
      a: {
        options: {
          hostname: '*',
          port: 9000,
          middleware: function(connect) {
            return [proxySnippet];
          }
        },
        proxies: [
          {
            // /alfresco/service/javawebscripts
            // https://sheldon.jpl.nasa.gov/alfresco/wcs/javawebscripts/element/_17_0_2_3_407019f_1386871336920_707205_26285
            context: '/alfresco',  // '/api'
            host: 'europaems-dev-staging-a.jpl.nasa.gov',//128.149.16.155',
            port: 443,
            changeOrigin: true,
            https: true,
            //rewrite: {
            //  '^/api': '/alfresco/service/javawebscripts'
            //}
          },
          {
            context: '/',
            host: 'localhost',
            port: 9001
          }
        ]
      },
      b: {
        options: {
          hostname: '*',
          port: 9000,
          middleware: function(connect) {
            return [proxySnippet];
          }
        },
        proxies: [
          {
            // /alfresco/service/javawebscripts
            // https://sheldon.jpl.nasa.gov/alfresco/wcs/javawebscripts/element/_17_0_2_3_407019f_1386871336920_707205_26285
            context: '/alfresco',  // '/api'
            host: 'europaems-dev-staging-b.jpl.nasa.gov',//128.149.16.152',
            port: 443,
            changeOrigin: true,
            https: true,
            //rewrite: {
            //  '^/api': '/alfresco/service/javawebscripts'
            //}
          },
          {
            context: '/',
            host: 'localhost',
            port: 9001
          }
        ]
<<<<<<< HEAD
      },
=======
      }, 
>>>>>>> 310af0b1
      ems: {
        options: {
          hostname: '*',
          port: 9000,
          middleware: function(connect) {
            return [proxySnippet];
          }
        },
        proxies: [
          {
            // /alfresco/service/javawebscripts
            // https://sheldon.jpl.nasa.gov/alfresco/wcs/javawebscripts/element/_17_0_2_3_407019f_1386871336920_707205_26285
            context: '/alfresco',  // '/api'
<<<<<<< HEAD
            host: 'ems.jpl.nasa.gov',//128.149.16.155',
=======
            host: 'ems.jpl.nasa.gov',//128.149.16.152',
>>>>>>> 310af0b1
            port: 443,
            changeOrigin: true,
            https: true,
            //rewrite: {
            //  '^/api': '/alfresco/service/javawebscripts'
            //}
          },
          {
            context: '/',
            host: 'localhost',
            port: 9001
          }
        ]
<<<<<<< HEAD
      },
=======

      }
>>>>>>> 310af0b1
    },

    watch: {
      dev: {
        files: ['app/**/*', '!app/bower_components/**', 'src/**/*'],
        tasks: ['dev-build']
      },
      release: {
        files: ['app/**/*', '!app/bower_components/**', 'src/**/*'],
        tasks: ['release-build']
      },
      docs: {
        files: ['app/**/*', '!app/bower_components/**', 'src/**/*'],
        tasks: ['docs-build']
      },
    },

    qunit: {
      all: ['build/qtest/*.html']
    },

    clean: ["build", "dist", "docs"],

    copy: {
      main: {
        files:[
          //{src: ['pages/**/*.html'], dest: 'build/', expand: true, flatten:true},
          {expand: true, src: '**', cwd: 'dist', dest: 'build/'},
          //{src: ['vendor/**'], dest: 'build/'},
          //{src: ['qtest/**'], dest: 'build/'},
          {expand: true, src: '**', cwd: 'app', dest: 'build/'},
        ]
      }
    },
    // Post to staging on sheldon
    // https://sheldon/alfresco/scripts/vieweditor2/index.html
    rsync: {
      deploy: {
        files: 'build/',
        options: {
          host      : "sheldon",
          //port      : "1023",
          //user      : "menzies",
          //preservePermissions : false,
          additionalOptions : "--chmod=a=rwx,g=rw,o=rx",
          remoteBase: "/opt/local/alfresco-4.2.c/tomcat/webapps/alfresco/scripts/vieweditor2" //"~/vieweditor2"
        }
      }
    }
  });

  // Load the plugin that provides the "uglify" task.
  grunt.loadNpmTasks('grunt-contrib-uglify');
  grunt.loadNpmTasks('grunt-contrib-jshint');
  grunt.loadNpmTasks('grunt-contrib-connect');
  grunt.loadNpmTasks('grunt-contrib-watch');
  grunt.loadNpmTasks('grunt-contrib-nodeunit');
  grunt.loadNpmTasks('grunt-contrib-qunit');
  grunt.loadNpmTasks('grunt-contrib-copy');
  grunt.loadNpmTasks('grunt-contrib-concat');
  grunt.loadNpmTasks('grunt-contrib-clean');
  grunt.loadNpmTasks('grunt-contrib-cssmin');
  grunt.loadNpmTasks('grunt-contrib-sass');
  grunt.loadNpmTasks('grunt-rsync-2');
  grunt.loadNpmTasks('grunt-connect-proxy');
  grunt.loadNpmTasks('grunt-stubby');
  grunt.loadNpmTasks('grunt-ngdocs');
  grunt.loadNpmTasks('grunt-html2js');
  grunt.loadNpmTasks('grunt-bower-install');
  grunt.loadNpmTasks('grunt-bower-installer');
  grunt.loadNpmTasks('grunt-npm-install');

  // grunt.registerTask('install', ['npm-install', 'bower']);
  grunt.registerTask('install', ['bower']);
  grunt.registerTask('compile', ['html2js', 'sass']);
  grunt.registerTask('lint',    ['jshint:beforeconcat']);
  grunt.registerTask('minify',  ['cssmin', 'uglify']);
  grunt.registerTask('wire',    ['bowerInstall']);

  grunt.registerTask('dev-build',     ['install', 'compile', 'lint', 'concat', 'minify', 'copy', 'wire']);
  grunt.registerTask('release-build', ['install', 'compile', 'lint', 'concat', 'minify', 'copy', 'wire']);
  grunt.registerTask('docs-build',    ['ngdocs']);
  grunt.registerTask('default', ['dev-build']);

  grunt.registerTask('dev', function(arg1) {
      grunt.task.run('dev-build', 'connect:static');
      if (arguments.length !== 0)
        grunt.task.run('launch:dev:' + arg1);
      else
        grunt.task.run('launch:dev');
    }
  );

  grunt.registerTask('release', function(arg1) {
      grunt.task.run('release-build', 'connect:static');
      if (arguments.length !== 0)
        grunt.task.run('launch:release:' + arg1);
      else
        grunt.task.run('launch:release');
    }
  );

  grunt.registerTask('server', function(arg1) {
      if (arguments.length !== 0)
        grunt.task.run('dev:' + arg1);
      else
        grunt.task.run('dev');
    }
  );

  grunt.registerTask('docs', function() {
      grunt.task.run('ngdocs');
      grunt.task.run('connect:docs');
      grunt.task.run('watch:docs');
    }
  );

  grunt.registerTask('launch', function(build, arg1) {
      if (arg1) {
        grunt.log.writeln("Launching server with mock REST API");
        //grunt.task.run('connect:restServer', 'configureProxies:mockServer', 'connect:mockServer');
        grunt.task.run('stubby', 'configureProxies:' + arg1, 'connect:' + arg1);
      } else {
        grunt.log.writeln("Launching server with proxy API");
        grunt.task.run('configureProxies:b', 'connect:b');
      }
      grunt.task.run('watch:' + build);
    }
  );
};<|MERGE_RESOLUTION|>--- conflicted
+++ resolved
@@ -278,11 +278,7 @@
             port: 9001
           }
         ]
-<<<<<<< HEAD
-      },
-=======
       }, 
->>>>>>> 310af0b1
       ems: {
         options: {
           hostname: '*',
@@ -296,11 +292,7 @@
             // /alfresco/service/javawebscripts
             // https://sheldon.jpl.nasa.gov/alfresco/wcs/javawebscripts/element/_17_0_2_3_407019f_1386871336920_707205_26285
             context: '/alfresco',  // '/api'
-<<<<<<< HEAD
-            host: 'ems.jpl.nasa.gov',//128.149.16.155',
-=======
             host: 'ems.jpl.nasa.gov',//128.149.16.152',
->>>>>>> 310af0b1
             port: 443,
             changeOrigin: true,
             https: true,
@@ -314,12 +306,7 @@
             port: 9001
           }
         ]
-<<<<<<< HEAD
-      },
-=======
-
-      }
->>>>>>> 310af0b1
+      }
     },
 
     watch: {
