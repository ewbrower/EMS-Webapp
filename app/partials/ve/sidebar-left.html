<div class="wrap">
<tabset>
    <tab>
        <tab-heading>Table of Contents</tab-heading>
        <div class="btn-toolbar" role="toolbar">
            <div class="wrap">
                <div class="col-xs-12 toolbar">
                    <div class="btn-group">
                        <button type="button" class="btn btn-default" ng-click="my_tree.expand_all()">
                            <span class="fa fa-caret-square-o-down"></span>
                        </button>
                        <button type="button" class="btn btn-default" ng-click="my_tree.collapse_all()">
                            <span class="fa fa-caret-square-o-up"></span>
                        </button>  
                        <button type="button" class="btn btn-default" ng-click="try_adding_a_branch()"  ng-show="editable">
                            <span class="fa fa-plus"></span>
                        </button>
                        <button type="button" class="btn btn-default" ng-click="reorder_tree_view()"  ng-show="editable">
                            <span class="fa fa-arrows-v"></span>
                        </button>
<<<<<<< HEAD
                        <button type="button" class="btn btn-default" ng-click="toggle_filter_on()">
                            <span class="fa fa-filter"></span>
=======
                        <button type="button" class="btn btn-default" ng-click="filterOn = !filterOn">
                            <span class="fa fa-navicon"></span> Filter
>>>>>>> ea909924
                        </button>
                    </div>
                </div>
            </div>
        </div>
        <div>
            <input class="form-control" ng-show="filterOn" ng-model="search" type="text" placeholder="filter" ng-change="my_tree.expand_all()">
        </div>
        <mms-tree search="search" tree-data="my_data" section-numbering="true" tree-control="my_tree" 
            on-select="my_tree_handler(branch)" expand-level="2"> 
        </mms-tree>
    </tab>
    <tab>
        <tab-heading>Snapshots</tab-heading>
            <table class="table table-hover table-condensed">
                <tr ng-repeat="snapshot in snapshots | orderBy:'-created'">
                    <td>
                        <a ui-sref="doc({site: site.name, docId: document.sysmlid, time: snapshot.created})" 
                            ui-sref-opts="{reload: true}">{{snapshot.created | date:'M/d/yy h:mm a'}}</a>
                    </td>
                    <td>
                        <div ng-repeat="config in snapshot.configurations | orderBy:'name'">
                            <a href="docweb.html#/sites/{{site.name}}/config/{{config.id}}">{{config.name}}</a>
                        </div>
                    </td>
                </tr>
            </table>

        <button ng-show="editable" class="btn btn-primary" ng-click="createNewSnapshot()">Create New</button>
    </tab>
</tabset>
</div><|MERGE_RESOLUTION|>--- conflicted
+++ resolved
@@ -18,13 +18,8 @@
                         <button type="button" class="btn btn-default" ng-click="reorder_tree_view()"  ng-show="editable">
                             <span class="fa fa-arrows-v"></span>
                         </button>
-<<<<<<< HEAD
-                        <button type="button" class="btn btn-default" ng-click="toggle_filter_on()">
+                        <button type="button" class="btn btn-default" ng-click="filterOn = !filterOn">
                             <span class="fa fa-filter"></span>
-=======
-                        <button type="button" class="btn btn-default" ng-click="filterOn = !filterOn">
-                            <span class="fa fa-navicon"></span> Filter
->>>>>>> ea909924
                         </button>
                     </div>
                 </div>
