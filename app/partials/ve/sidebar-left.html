<div class="wrap">
<tabset>
    <tab>
        <tab-heading>Table of Contents</tab-heading>
        <div class="btn-toolbar" role="toolbar">
            <div class="wrap">
                <div class="col-xs-12 toolbar">
                    <div class="btn-group">
                        <button type="button" class="btn btn-default" ng-click="my_tree.expand_all()">
                            <span class="fa fa-caret-square-o-down"></span>
                        </button>
                        <button type="button" class="btn btn-default" ng-click="my_tree.collapse_all()">
                            <span class="fa fa-caret-square-o-up"></span>
                        </button>  
                        <button type="button" class="btn btn-default" ng-click="try_adding_a_branch()"  ng-show="editable">
                            <span class="fa fa-plus"></span> Add
                        </button>
                        <button type="button" class="btn btn-default" ng-click="reorder_tree_view()"  ng-show="editable">
                            <span class="fa fa-navicon"></span> Reorder
                        </button>
                        <button type="button" class="btn btn-default" ng-click="toggle_filter_on()">
                            <span class="fa fa-navicon"></span> Filter
                        </button>
                    <div>
                        <input class="form-control" ng-show="filterOn" ng-model="search" type="text" placeholder="filter" ng-change="expand_tree()">
                    </div>
                </div>
            </div>
<<<<<<< HEAD
            </div>
=======
            <div class="btn-group btn-group-sm" ng-show="editable">
                <button type="button" class="btn btn-default" ng-click="try_adding_a_branch()">
                    <span class="fa fa-plus"></span> Add
                </button>
            </div>
            <div class="btn-group btn-group-sm" ng-show="editable">
                <button type="button" class="btn btn-default" ng-click="reorder_tree_view()">
                    <span class="fa fa-navicon"></span> Reorder
                </button>
            </div>
            <div class="btn-group btn-group-sm">
                <button type="button" class="btn btn-default" ng-click="filterOn = !filterOn">
                    <span class="fa fa-navicon"></span> Filter
                </button>
            </div>
        </div>
        <div>
            <input class="form-control" ng-show="filterOn" ng-model="search" type="text" placeholder="filter" ng-change="my_tree.expand_all()">
>>>>>>> 65eada40
        </div>
        <mms-tree search="search" tree-data="my_data" section-numbering="true" tree-control="my_tree" 
            on-select="my_tree_handler(branch)" expand-level="2" initial-selection="{{tree_initial_selection}}">
        </mms-tree>
    </tab>
    <tab>
        <tab-heading>Snapshots</tab-heading>
        <div ng-repeat="snapshot in snapshots">
            <a ui-sref="doc({site: site.name, docId: document.sysmlid, time: snapshot.created})" 
                ui-sref-opts="{reload: true}">{{snapshot.created | date:'M/d/yy h:mm a'}}</a>
        </div>
        <button ng-show="editable" class="btn btn-primary" ng-click="createNewSnapshot()">Create New</button>  
    </tab>
</tabset>
</div><|MERGE_RESOLUTION|>--- conflicted
+++ resolved
@@ -1,34 +1,15 @@
-<div class="wrap">
 <tabset>
     <tab>
         <tab-heading>Table of Contents</tab-heading>
         <div class="btn-toolbar" role="toolbar">
-            <div class="wrap">
-                <div class="col-xs-12 toolbar">
-                    <div class="btn-group">
-                        <button type="button" class="btn btn-default" ng-click="my_tree.expand_all()">
-                            <span class="fa fa-caret-square-o-down"></span>
-                        </button>
-                        <button type="button" class="btn btn-default" ng-click="my_tree.collapse_all()">
-                            <span class="fa fa-caret-square-o-up"></span>
-                        </button>  
-                        <button type="button" class="btn btn-default" ng-click="try_adding_a_branch()"  ng-show="editable">
-                            <span class="fa fa-plus"></span> Add
-                        </button>
-                        <button type="button" class="btn btn-default" ng-click="reorder_tree_view()"  ng-show="editable">
-                            <span class="fa fa-navicon"></span> Reorder
-                        </button>
-                        <button type="button" class="btn btn-default" ng-click="toggle_filter_on()">
-                            <span class="fa fa-navicon"></span> Filter
-                        </button>
-                    <div>
-                        <input class="form-control" ng-show="filterOn" ng-model="search" type="text" placeholder="filter" ng-change="expand_tree()">
-                    </div>
-                </div>
+            <div class="btn-group btn-group-sm">
+                <button type="button" class="btn btn-default" ng-click="my_tree.expand_all()">
+                    <span class="fa fa-caret-square-o-down"></span>
+                </button>
+                <button type="button" class="btn btn-default" ng-click="my_tree.collapse_all()">
+                    <span class="fa fa-caret-square-o-up"></span>
+                </button>          
             </div>
-<<<<<<< HEAD
-            </div>
-=======
             <div class="btn-group btn-group-sm" ng-show="editable">
                 <button type="button" class="btn btn-default" ng-click="try_adding_a_branch()">
                     <span class="fa fa-plus"></span> Add
@@ -47,7 +28,6 @@
         </div>
         <div>
             <input class="form-control" ng-show="filterOn" ng-model="search" type="text" placeholder="filter" ng-change="my_tree.expand_all()">
->>>>>>> 65eada40
         </div>
         <mms-tree search="search" tree-data="my_data" section-numbering="true" tree-control="my_tree" 
             on-select="my_tree_handler(branch)" expand-level="2" initial-selection="{{tree_initial_selection}}">
@@ -59,7 +39,6 @@
             <a ui-sref="doc({site: site.name, docId: document.sysmlid, time: snapshot.created})" 
                 ui-sref-opts="{reload: true}">{{snapshot.created | date:'M/d/yy h:mm a'}}</a>
         </div>
-        <button ng-show="editable" class="btn btn-primary" ng-click="createNewSnapshot()">Create New</button>  
+        <button ng-show="editable" class="btn btn-primary" ng-click="createNewSnapshot()">Create New</button>
     </tab>
-</tabset>
-</div>+</tabset>