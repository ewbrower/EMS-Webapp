--- conflicted
+++ resolved
@@ -6,8 +6,8 @@
   <title>Test MMS Module App</title>
   <link rel="stylesheet" href="//netdna.bootstrapcdn.com/bootstrap/3.1.1/css/bootstrap.min.css" type="text/css">
   <!-- Font Awesome -->
-<<<<<<< HEAD
   <link rel="stylesheet" href="//cdnjs.cloudflare.com/ajax/libs/font-awesome/4.0.3/css/font-awesome.min.css" type="text/css">
+  <link rel="stylesheet" href="css/app.css">  
   <!-- Froala - TODO minify before deploying -->
   <link rel="stylesheet" href="lib/froala/css/froala_editor.css" type="text/css">
   <!-- Angular Bootsrap Nav Tree -->
@@ -28,40 +28,11 @@
       </div>
 
       <!-- Center (Main) View -->
-      <div class="col-lg-8">
-        <mms-view vid="{{viewid}}"></mms-view>
-      </div>
-
-      <!-- Right Side -->
-      <div class="col-lg-2">right side</div>
+          <div class="col-lg-10" ui-view>
+          </div>
 
     </div>
   </div>
-=======
-  <link rel="stylesheet" href="//cdnjs.cloudflare.com/ajax/libs/font-awesome/4.0.3/css/font-awesome.min.css">
-  <link rel="stylesheet" href="css/app.css">
-  <!-- Froala - TODO minify before deploying -->
-  <link href="lib/froala/css/froala_editor.css" rel="stylesheet" type="text/css">
-<!-- ng-init="viewid = '_17_0_2_3_407019f_1390507595220_102072_29439'" 
-<mms-view vid="{{viewid}}"></mms-view>
--->
-</head>
-<body>
-      <div class="container-fluid">
-        <div class="row">menus</div>
-        <div class="row">
-          <div class="col-lg-2">
-              <div><a ui-sref="view({viewId: '_17_0_2_3_407019f_1390507595220_102072_29439'})">view</a></div>
-              <div><a ui-sref="view({viewId:'_17_0_2_3_407019f_1386871350559_140692_26286'})">view2</a></div>
-          </div>
-  
-          <div class="col-lg-10" ui-view>
-          </div>
-      </div>
-    </div>
-
-    <!--    <div class="col-lg-3" ui-view="right"></div> -->
->>>>>>> b2567a9e
 
 <!-- jQuery -->
 <script src="//ajax.googleapis.com/ajax/libs/jquery/1.11.0/jquery.min.js"></script>
