--- conflicted
+++ resolved
@@ -10,13 +10,8 @@
   <!-- bower:css -->
   <!-- endbower -->
 
-<<<<<<< HEAD
-  <link rel="stylesheet" href="ve.styles.min.css">
-  <link rel="stylesheet" href="lib/redactor/redactor.css">
-=======
   <link rel="stylesheet" href="lib/redactor/redactor.min.css">
   <link rel="stylesheet" href="css/ve-mms.styles.min.css">
->>>>>>> 2fb4e924
 
 </head>
 
