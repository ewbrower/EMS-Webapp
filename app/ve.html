--- conflicted
+++ resolved
@@ -21,16 +21,12 @@
   <link rel="stylesheet" href="bower_components/angular-ui-tree/dist/angular-ui-tree.min.css">
   <link rel="stylesheet" href="bower_components/angular-growl-v2/build/angular-growl.css">
   <link rel="stylesheet" href="lib/redactor/redactor.css">
-<<<<<<< HEAD
-=======
   <link rel="stylesheet" href="mms.min.css">
->>>>>>> 48b0f117
 
 </head>
 
 <body>
 
-<<<<<<< HEAD
   <div growl></div>
 
   <div fa-pane>
@@ -77,48 +73,6 @@
   <!-- MMS Application-->
   <script src="js/ve/app.js"></script>
   <script src="js/ve/controllers.js"></script>
-=======
-<div growl></div>
-    <div fa-pane>
-        <div fa-pane="menu" pane-anchor="north" pane-size="51px">
-
-            <div ui-view="menu">loading...</div>
-        </div>
-        <div fa-pane pane-anchor="west" pane-size="20%" pane-handle="4">
-            <div ui-view="sidebar">loading...</div>
-        </div>
-        <div fa-pane pane-anchor="center">
-            <div ui-view="view"></div>
-        </div>
-    </div>
-
-<!-- jQuery -->
-<script src="//ajax.googleapis.com/ajax/libs/jquery/1.11.0/jquery.min.js"></script>
-<script src="//ajax.googleapis.com/ajax/libs/jqueryui/1.10.4/jquery-ui.min.js"></script>
-<script src="lib/redactor/redactor.js"></script>
-<script src="lib/redactor/fontcolor.js"></script>
-<script src="//ajax.googleapis.com/ajax/libs/angularjs/1.2.14/angular.min.js"></script> 
-<script src="//ajax.googleapis.com/ajax/libs/angularjs/1.2.14/angular-animate.min.js"></script> 
-
-<!-- Bower Components (3rd party libraries) -->
-<script src="bower_components/angular-borderlayout/src/borderLayout.js"></script>
-<script src="bower_components/angular-ui-bootstrap-bower/ui-bootstrap-tpls.js"></script>
-<script src="bower_components/angular-ui-router/release/angular-ui-router.js"></script>
-<script src="bower_components/angular-ui-sortable/sortable.js"></script>
-<script src="bower_components/angular-ui-tree/dist/angular-ui-tree.js"></script>
-<!-- <script src="bower_components/froala/js/froala_editor.min.js"></script> -->
-<script src="bower_components/lodash/dist/lodash.js"></script>
-<script src="bower_components/angular-growl-v2/build/angular-growl.js"></script>
-
-<!-- MMS -->
-<script src="mms.js"></script>
-<script src="mms.directives.tpls.js"></script>
-<script src="mms.directives.js"></script>
-
-<!-- MMS Application-->
-<script src="js/ve/app.js"></script>
-<script src="js/ve/controllers.js"></script>
->>>>>>> 48b0f117
 
 </body>
 </html>