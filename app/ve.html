--- conflicted
+++ resolved
@@ -23,13 +23,8 @@
     <div id="inner-wrap">
         <div ui-view="menu"></div>
         <div fa-pane pane-anchor="center" id="main-pane">
-<<<<<<< HEAD
-            <div fa-pane pane-anchor="west" pane-size="20%" pane-handle="4" pane-min="20px" class="west-tabs">
+            <div fa-pane pane-anchor="west" pane-size="20%" pane-handle="13" pane-min="20px" class="west-tabs">
                 <div ui-view="pane-left" class="container-pane-left" style="display:table;"></div>
-=======
-            <div fa-pane pane-anchor="west" pane-size="20%" pane-handle="13" pane-min="20px" class="west-tabs">
-                <div ui-view="pane-left" class="container-pane-left" style="display:table;">loading...</div>
->>>>>>> 5bc73140
             </div>
             <div fa-pane pane-anchor="east" pane-size="41px" pane-no-toggle="true">
                 <div ui-view="toolbar-right"></div>
