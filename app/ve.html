--- conflicted
+++ resolved
@@ -27,15 +27,9 @@
       <div ui-view="menu">loading...</div>
       <div fa-pane pane-anchor="center" id="main-pane">
         <div fa-pane pane-anchor="south" pane-size="25px" pane-handle="1" pane-no-toggle="true" pane-min="25px" pane-max="25px">
-<<<<<<< HEAD
         JPL/Caltech BUSINESS DISCREET. Caltech Record. Not for Public Distribution.
        </div>
         <div fa-pane pane-anchor="west" pane-size="20%" pane-handle="4" pane-min="20px" class="west-tabs">
-=======
-          JPL/Caltech BUSINESS DISCREET. Caltech Record. Not for Public Distribution.
-        </div>
-        <div fa-pane pane-anchor="west" pane-size="20%" pane-handle="4" pane-no-toggle="true" pane-min="20px" class="west-tabs">
->>>>>>> 91ef5827
           <div ui-view="sidebar-left">loading...</div>
         </div>
         <div fa-pane pane-anchor="center" class="center-view">
