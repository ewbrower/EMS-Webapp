--- conflicted
+++ resolved
@@ -7,16 +7,14 @@
 
   <title>Test MMS Module App</title>
 
-  <link rel="stylesheet" href="bower_components/normalize-css/normalize.css" type="text/css">
-  <link rel="stylesheet" href="bower_components/bootstrap/dist/css/bootstrap.min.css" type="text/css">
-  <link rel="stylesheet" href="bower_components/font-awesome-bower/css/font-awesome.css" type="text/css">
-  <link rel="stylesheet" href="bower_components/angular-bootstrap-nav-tree/dist/abn_tree.css" type="text/css">
-  <link rel="stylesheet" href="bower_components/angular-borderlayout/src/borderLayout.css" type="text/css">
-  <link rel="stylesheet" href="bower_components/angular-ui-tree/dist/angular-ui-tree.min.css" type="text/css">
-  <link rel="stylesheet" href="bower_components/angular-growl-v2/build/angular-growl.css" type="text/css">
-  <link rel="stylesheet" href="lib/redactor/redactor.css" type="text/css">
-  <link rel="stylesheet" href="mms.min.css" type="text/css">
-  <link rel="stylesheet" href="css/app.css" type="text/css">
+  <link rel="stylesheet" href="//netdna.bootstrapcdn.com/bootstrap/3.1.1/css/bootstrap.min.css" type="text/css">
+  
+  <!-- bower:css -->
+  <!-- endbower -->
+
+  <link rel="stylesheet" href="mms.min.css">
+  <link rel="stylesheet" href="lib/redactor/redactor.css">
+  <link rel="stylesheet" href="css/app.css">  
 
 </head>
 
@@ -28,42 +26,16 @@
     <div id="inner-wrap">
       <div ui-view="menu">loading...</div>
       <div fa-pane pane-anchor="center" id="main-pane">
-<<<<<<< HEAD
-        <div fa-pane pane-anchor="west" pane-size="20%" pane-handle="4" class="west-tabs">
-=======
         <div fa-pane pane-anchor="south" pane-size="25px" pane-handle="1" pane-no-toggle="true" pane-min="25px" pane-max="25px">
           JPL/Caltech BUSINESS DISCREET. Caltech Record. Not for Public Distribution.
         </div>
         <div fa-pane pane-anchor="west" pane-size="20%" pane-handle="4" pane-no-toggle="true" pane-min="20px" class="west-tabs">
->>>>>>> 0426257d
           <div ui-view="sidebar-left">loading...</div>
         </div>
         <div fa-pane pane-anchor="center" class="center-view">
           <div ui-view="view">Select an item from the Table of Contents.</div>
         </div>
       </div>
-<<<<<<< HEAD
-      <div fa-pane pane-anchor="south" pane-size="25px" pane-handle="1" pane-no-toggle="true" pane-min="25px" pane-max="25px">
-        JPL/Caltech BUSINESS DISCREET. Caltech Record. Not for Public Distribution.
-      </div>
-    </div>
-  </div>
-
-  <!-- 3rd Party Libraries -->
-  <script src="bower_components/jquery/dist/jquery.min.js"></script>
-  <script src="bower_components/jquery-ui/ui/minified/jquery-ui.min.js"></script>
-  <script src="bower_components/angular/angular.min.js"></script> 
-  <script src="bower_components/angular-animate/angular-animate.min.js"></script> 
-  <script src="bower_components/angular-borderlayout/src/borderLayout.js"></script>
-  <script src="bower_components/angular-ui-bootstrap-bower/ui-bootstrap-tpls.js"></script>
-  <script src="bower_components/angular-ui-router/release/angular-ui-router.js"></script>
-  <script src="bower_components/angular-ui-sortable/sortable.js"></script>
-  <script src="bower_components/angular-ui-tree/dist/angular-ui-tree.js"></script>
-  <script src="bower_components/lodash/dist/lodash.js"></script>
-  <script src="bower_components/angular-growl-v2/build/angular-growl.js"></script>
-  <script src="lib/redactor/redactor.js"></script>
-  <script src="lib/redactor/fontcolor.js"></script>
-=======
 
     </div>
   </div>
@@ -72,7 +44,6 @@
   
   <!-- bower:js -->
   <!-- endbower -->
->>>>>>> 0426257d
   
   <script src="lib/modernizr/modernizr.custom.61017.min.js"></script>
 
