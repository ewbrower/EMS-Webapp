'use strict';

angular.module('myApp', ['ui.router', 'mms', 'mms.directives', 'fa.directive.borderLayout', 'ui.bootstrap', 'ui.tree', 'angular-growl'])
.config(function($stateProvider, $urlRouterProvider) {
    $stateProvider
    .state('doc', {
        url: '/sites/:site/products/:docId/:time',
        resolve: {
            document: function($stateParams, ElementService) {
                return ElementService.getElement($stateParams.docId, false, 'master', $stateParams.time);
            },
            site: function($stateParams, SiteService) {
                return SiteService.getSite($stateParams.site);
            },
            views: function($stateParams, ViewService) {
                return ViewService.getDocumentViews($stateParams.docId, false, 'master', $stateParams.time);
            },
            time: function($stateParams) {
                return $stateParams.time;
            },
            snapshots: function($stateParams, ConfigService) {
                return ConfigService.getProductSnapshots($stateParams.docId, $stateParams.site, 'master');
            }
        },
        views: {
            'menu': {
<<<<<<< HEAD
                template: '<mms-nav site="{{site}}" title="{{title}}" type="document"></mms-nav>',
                //template: '<mms-nav site="{{site}}" type="document"></mms-nav>',
=======
                template: '<mms-nav site="{{site}}" title="{{title}}" type="View Editor"></mms-nav>',
>>>>>>> 65eada40
                controller: function($scope, $stateParams, document, site, views) {
                    $scope.site = site.name;
                    if ($stateParams.time !== 'latest')
                        $scope.title = document.name + ' (' + $stateParams.time + ')';
                    else
                        $scope.title = document.name;
                    $scope.docweb = false;
                }
            },
            'sidebar-left': {
                templateUrl: 'partials/ve/sidebar-left.html',
                controller: 'NavTreeCtrl'
            }
        }
    })
    .state('doc.view', {
        url: '/view/:viewId',
        views: {
            'view@': {
                templateUrl: 'partials/ve/view.html',
                controller: function($scope, $stateParams, $state, $rootScope, viewElements, ViewService, time) {
                    ViewService.setCurrentViewId($stateParams.viewId);
                    $rootScope.tree_initial_selection = $stateParams.viewId;
                    $scope.vid = $stateParams.viewId;
                    $scope.viewElements = viewElements;
                    $scope.showSpec = false;
                    $scope.version = time;
                    $scope.tscClicked = function(elementId) {
                        $scope.eid = elementId;
                        $scope.showSpec = true;
                        $scope.$apply();
                    };
                }
            }
        },
        resolve: {
            viewElements: function($stateParams, ViewService, time) {
                return ViewService.getViewElements($stateParams.viewId, false, 'master', time);
            }
        }
    })
    .state('doc.order', {
        url: '/order',
        views: {
            'view@': {
                templateUrl: 'partials/ve/reorder-views.html',
                controller: 'ReorderCtrl'
            }
        }
    });
});<|MERGE_RESOLUTION|>--- conflicted
+++ resolved
@@ -24,12 +24,7 @@
         },
         views: {
             'menu': {
-<<<<<<< HEAD
-                template: '<mms-nav site="{{site}}" title="{{title}}" type="document"></mms-nav>',
-                //template: '<mms-nav site="{{site}}" type="document"></mms-nav>',
-=======
                 template: '<mms-nav site="{{site}}" title="{{title}}" type="View Editor"></mms-nav>',
->>>>>>> 65eada40
                 controller: function($scope, $stateParams, document, site, views) {
                     $scope.site = site.name;
                     if ($stateParams.time !== 'latest')
