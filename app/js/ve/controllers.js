'use strict';

/* Controllers */

angular.module('myApp')
.controller('NavTreeCtrl', ['$scope', '$rootScope', '$state', 'document', 'snapshots', 'site', 'time', 'ElementService', 'ViewService', 'ConfigService', 'growl',
function($scope, $rootScope, $state, document, snapshots, site, time, ElementService, ViewService, ConfigService, growl) {
    $scope.document = document;
    $scope.snapshots = snapshots;
    $scope.site = site;
    $scope.time = time;
    $scope.editable = $scope.document.editable && time === 'latest';
    $rootScope.tree_initial_selection = $scope.document.sysmlid;
    $scope.buttons = [{
        action: function(){ $scope.my_tree.expand_all(); },        
        tooltip: "Expand All",
        icon: "fa-caret-square-o-down"
    }, {
        action: function(){ $scope.my_tree.collapse_all(); },
        tooltip: "Collapse All",
        icon: "fa-caret-square-o-up"
    }, {
        action: function(){ $scope.toggleFilter(); },
        tooltip: "Filter",
        icon: "fa-filter"
    }, {
        action: function(){ $scope.try_adding_a_branch(); },
        tooltip: "Add View",
        icon: "fa-plus"
    }, {
        action: function(){ $scope.reorder_tree_view(); },
        tooltip: "Reorder",
        icon: "fa-arrows-v"
    }];
    $scope.testFunc = function() {
        console.log("function reached");
    };
    $scope.createNewSnapshot = function() {
        ConfigService.createSnapshot($scope.document.sysmlid)
        .then(function(result) {
            growl.success("Create Successful: wait for email.");
        }, function(reason) {
            growl.error("Create Failed: " + reason.message);
        });
    };
    $scope.refreshSnapshots = function() {
        ConfigService.getProductSnapshots($scope.document.sysmlid, $scope.site.name, 'master', true)
        .then(function(result) {
        }, function(reason) {
            growl.error("Refresh Failed: " + reason.message);
        });
    };
    $scope.filterOn = false;
    $scope.toggleFilter = function() {
        $scope.filterOn = !$scope.filterOn;
    };
    var tree = {};

<<<<<<< HEAD
    $scope.tooltipPlacement = function(arr) {
        arr[0].placement = "bottom-left";
        for(var i=1; i<arr.length; i++){
            arr[i].placement = "bottom";
        }
    };
    $scope.tooltipPlacement($scope.buttons);
=======
    $rootScope.tree = tree;
>>>>>>> 310af0b1

      // 1. Iterate over view2view and create an array of all element ids
      // 2. Call get element ids and create a map of element id -> element name structure
      // 3. Iterate over view2view and create a map of element id -> element tree node reference
      
    //ViewService.getDocument($scope.documentid, false, 'master', time)
    //.then(function(data) {

        // Array of all the view element ids
        var viewElementIds = [];

        // Map of view elements from view id -> tree node object
        var viewElementIds2TreeNodeMap = {};
        
        // document id is the root the tree heirarchy
        var rootElementId = document.sysmlid;

        // Iterate through all the views in the view2view attribute
        // view2view is a set of elements with related child views
        // Note: The JSON format is NOT nested - it uses refrencing
        for (var i = 0; i < document.specialization.view2view.length; i++) {

          var viewId = document.specialization.view2view[i].id;
          
          viewElementIds.push(viewId);
        }

        function addSectionElements(element, viewNode, parentNode) {
            var contains = null;
            if (element.specialization)
                contains = element.specialization.contains;
            else
                contains = element.contains;
          for (var j = 0; j < contains.length; j++) {
            var containedElement = contains[j];
            if (containedElement.type === "Section") {
              var sectionTreeNode = { label : containedElement.name, 
                    type : "section",
                    view : viewNode.data.sysmlid,
                    data : containedElement, 
                    children : [] };

              parentNode.children.push(sectionTreeNode);

              addSectionElements(containedElement, viewNode, sectionTreeNode);

            }
          }
        }

        // Call the get element service and pass in all the elements
        ElementService.getElements(viewElementIds, false, 'master', time)
        .then(function(elements) {

          // Fill out all the view names first
          for (var i = 0; i < elements.length; i++) {
            var viewTreeNode = { label : elements[i].name, 
                                  type : "view",
                                  data : elements[i], 
                              children : [] };

            viewElementIds2TreeNodeMap[elements[i].sysmlid] = viewTreeNode;

            addSectionElements(elements[i], viewTreeNode, viewTreeNode);
          }

          for (i = 0; i < document.specialization.view2view.length; i++) {

            var viewId = document.specialization.view2view[i].id;
            
            for (var j = 0; j < document.specialization.view2view[i].childrenViews.length; j++) {
              
              var childViewId = document.specialization.view2view[i].childrenViews[j];

              viewElementIds2TreeNodeMap[viewId].children.push( viewElementIds2TreeNodeMap[childViewId] );

            }
          }

          $scope.my_data = [ viewElementIds2TreeNodeMap[rootElementId] ];

        }, function(reason) {
            if (reason.status === 404)
                growl.error("Error: A view in this doc wasn't found");
            else
                growl.error(reason.data);
        });

    $scope.my_tree = tree;
    $scope.my_data = [];

    $scope.my_tree_handler = function(branch) {
        var viewId;

        if (branch.type == "section")
            viewId = branch.view;
        else
            viewId = branch.data.sysmlid;

        $state.go('doc.view', {viewId: viewId});

    };

    $scope.reorder_tree_view = function() {
        $state.go('doc.order');
    };

    $scope.try_adding_a_branch = function() {

        var branch = tree.get_selected_branch();
        if (!branch) {
            growl.error("Add View Error: Select parent view first");
            return;
        }
        if (branch.type === "section") {
            growl.error("Add View Error: Cannot add a child view to a section");
            return;
        }

        ViewService.createView(branch.data.sysmlid, 'Untitled View', $scope.document.sysmlid)
        .then(function(view) {
            return tree.add_branch(branch, {
                label: view.name,
                type: "view",
                data: view
            });
        });
    };
}])
.controller('ReorderCtrl', ['$scope', 'document', 'ElementService', 'ViewService', '$state', 'growl',
function($scope, document, ElementService, ViewService, $state, growl) {
    $scope.doc = document;
    var viewElementIds = [];
    var viewElementIds2TreeNodeMap = {};
    var rootElementId = $scope.doc.sysmlid;

    for (var i = 0; i < document.specialization.view2view.length; i++) {
        var viewId = document.specialization.view2view[i].id;
        viewElementIds.push(viewId);
    }
    ElementService.getElements(viewElementIds)
    .then(function(elements) {
        for (var i = 0; i < elements.length; i++) {
            var viewTreeNode = { 
                id: elements[i].sysmlid, 
                name: elements[i].name, 
                children : [] 
            };
            viewElementIds2TreeNodeMap[elements[i].sysmlid] = viewTreeNode;    
        }
        for (i = 0; i < document.specialization.view2view.length; i++) {
            var viewId = document.specialization.view2view[i].id;
            for (var j = 0; j < document.specialization.view2view[i].childrenViews.length; j++) {
                var childViewId = document.specialization.view2view[i].childrenViews[j];
                viewElementIds2TreeNodeMap[viewId].children.push(viewElementIds2TreeNodeMap[childViewId]);
            }
        }
        $scope.tree = [viewElementIds2TreeNodeMap[rootElementId]];
    });

    $scope.save = function() {
        var newView2View = [];
        for (var i = 0; i < viewElementIds.length; i++) {
            var viewObject = {id: viewElementIds[i], childrenViews: []};
            for (var j = 0; j < viewElementIds2TreeNodeMap[viewElementIds[i]].children.length; j++) {
                viewObject.childrenViews.push(viewElementIds2TreeNodeMap[viewElementIds[i]].children[j].id);
            }
            newView2View.push(viewObject);
        }
        document.specialization.view2view = newView2View;
        ViewService.updateDocument(document)
        .then(function(data) {
            growl.success('Reorder Successful');
            $state.go('doc', {}, {reload:true});
        }, function(reason) {
            growl.error('Reorder Save Error: ' + reason.message);
        });
    };
}]);<|MERGE_RESOLUTION|>--- conflicted
+++ resolved
@@ -56,7 +56,6 @@
     };
     var tree = {};
 
-<<<<<<< HEAD
     $scope.tooltipPlacement = function(arr) {
         arr[0].placement = "bottom-left";
         for(var i=1; i<arr.length; i++){
@@ -64,9 +63,7 @@
         }
     };
     $scope.tooltipPlacement($scope.buttons);
-=======
     $rootScope.tree = tree;
->>>>>>> 310af0b1
 
       // 1. Iterate over view2view and create an array of all element ids
       // 2. Call get element ids and create a map of element id -> element name structure
