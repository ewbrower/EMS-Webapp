'use strict';

/* Controllers */

angular.module('myApp')
.controller('NavTreeCtrl', ['$scope', '$state', 'document', 'snapshots', 'site', 'time', 'ElementService', 'ViewService', 'ConfigService', 'growl',
function($scope, $state, document, snapshots, site, time, ElementService, ViewService, ConfigService, growl) {
    $scope.document = document;
    $scope.snapshots = snapshots;
    $scope.site = site;
    $scope.time = time;
<<<<<<< HEAD
    $scope.filterOn = false;

=======
    $scope.editable = $scope.document.editable && time === 'latest';
>>>>>>> e384e9e1
    $scope.createNewSnapshot = function() {
        ConfigService.createSnapshot($scope.document.sysmlid)
        .then(function(result) {
            growl.success("Create Successful: wait for email.");
        }, function(reason) {
            growl.error("Create Failed: " + reason.message);
        });
    };

    var tree = {};

      // 1. Iterate over view2view and create an array of all element ids
      // 2. Call get element ids and create a map of element id -> element name structure
      // 3. Iterate over view2view and create a map of element id -> element tree node reference
      
    //ViewService.getDocument($scope.documentid, false, 'master', time)
    //.then(function(data) {

        // Array of all the view element ids
        var viewElementIds = [];

        // Map of view elements from view id -> tree node object
        var viewElementIds2TreeNodeMap = {};
        
        // document id is the root the tree heirarchy
        var rootElementId = document.sysmlid;

        // Iterate through all the views in the view2view attribute
        // view2view is a set of elements with related child views
        // Note: The JSON format is NOT nested - it uses refrencing
        for (var i = 0; i < document.specialization.view2view.length; i++) {

          var viewId = document.specialization.view2view[i].id;
          
          viewElementIds.push(viewId);
        }

        function addSectionElements(element, viewNode, parentNode) {
            var contains = null;
            if (element.specialization)
                contains = element.specialization.contains;
            else
                contains = element.contains;
          for (var j = 0; j < contains.length; j++) {
            var containedElement = contains[j];
            if (containedElement.type === "Section") {
              var sectionTreeNode = { label : containedElement.name, 
                    type : "section",
                    view : viewNode.data.sysmlid,
                    data : containedElement, 
                    children : [] };

              parentNode.children.push(sectionTreeNode);

              addSectionElements(containedElement, viewNode, sectionTreeNode);

            }
          }
        };

        // Call the get element service and pass in all the elements
        ElementService.getElements(viewElementIds, false, 'master', time)
        .then(function(elements) {

          // Fill out all the view names first
          for (var i = 0; i < elements.length; i++) {
            var viewTreeNode = { label : elements[i].name, 
                                  type : "view",
                                  data : elements[i], 
                              children : [] };

            viewElementIds2TreeNodeMap[elements[i].sysmlid] = viewTreeNode;

            addSectionElements(elements[i], viewTreeNode, viewTreeNode);
          }

          for (var i = 0; i < document.specialization.view2view.length; i++) {

            var viewId = document.specialization.view2view[i].id;
            
            for (var j = 0; j < document.specialization.view2view[i].childrenViews.length; j++) {
              
              var childViewId = document.specialization.view2view[i].childrenViews[j];

              viewElementIds2TreeNodeMap[viewId].children.push( viewElementIds2TreeNodeMap[childViewId] );

            }
          }

          $scope.my_data = [ viewElementIds2TreeNodeMap[rootElementId] ];

        });
      //});

    $scope.my_tree = tree;
    $scope.my_data = [];

    $scope.expand_tree = function() {
        $scope.my_tree.expand_all();
    };

    $scope.toggle_filter_on = function() {
        $scope.filterOn = !$scope.filterOn;
    }

    $scope.my_tree_handler = function(branch) {
        var viewId;

        if (branch.type == "section")
            viewId = branch.view;
        else
            viewId = branch.data.sysmlid;

        $state.go('doc.view', {viewId: viewId});

    };

    $scope.reorder_tree_view = function() {
        $state.go('doc.order');
    };

    $scope.try_adding_a_branch = function() {

        var branch = tree.get_selected_branch();

        if (branch.type === "section")
            return;

        ViewService.createView(branch.data.sysmlid, 'Untitled View', $scope.document.sysmlid)
        .then(function(view) {
            return tree.add_branch(branch, {
                label: view.name,
                type: "view",
                data: view
            });
        });
    };
}])
.controller('ReorderCtrl', ['$scope', 'document', 'ElementService', 'ViewService', '$state', 'growl',
function($scope, document, ElementService, ViewService, $state, growl) {
    $scope.doc = document;
    var viewElementIds = [];
    var viewElementIds2TreeNodeMap = {};
    var rootElementId = $scope.doc.sysmlid;

    for (var i = 0; i < document.specialization.view2view.length; i++) {
        var viewId = document.specialization.view2view[i].id;
        viewElementIds.push(viewId);
    }
    ElementService.getElements(viewElementIds)
    .then(function(elements) {
        for (var i = 0; i < elements.length; i++) {
            var viewTreeNode = { 
                id: elements[i].sysmlid, 
                name: elements[i].name, 
                children : [] 
            };
            viewElementIds2TreeNodeMap[elements[i].sysmlid] = viewTreeNode;    
        }
        for (var i = 0; i < document.specialization.view2view.length; i++) {
            var viewId = document.specialization.view2view[i].id;
            for (var j = 0; j < document.specialization.view2view[i].childrenViews.length; j++) {
                var childViewId = document.specialization.view2view[i].childrenViews[j];
                viewElementIds2TreeNodeMap[viewId].children.push(viewElementIds2TreeNodeMap[childViewId]);
            }
        }
        $scope.tree = [viewElementIds2TreeNodeMap[rootElementId]];
    });

    $scope.save = function() {
        var newView2View = [];
        for (var i = 0; i < viewElementIds.length; i++) {
            var viewObject = {id: viewElementIds[i], childrenViews: []};
            for (var j = 0; j < viewElementIds2TreeNodeMap[viewElementIds[i]].children.length; j++) {
                viewObject.childrenViews.push(viewElementIds2TreeNodeMap[viewElementIds[i]].children[j].id);
            }
            newView2View.push(viewObject);
        }
        document.specialization.view2view = newView2View;
        ViewService.updateDocument(document)
        .then(function(data) {
            growl.success('Reorder Successful');
            $state.go('doc', {}, {reload:true});
        }, function(reason) {
            growl.error('Reorder Save Error: ' + reason.message);
        });
    };
}]);<|MERGE_RESOLUTION|>--- conflicted
+++ resolved
@@ -9,12 +9,7 @@
     $scope.snapshots = snapshots;
     $scope.site = site;
     $scope.time = time;
-<<<<<<< HEAD
-    $scope.filterOn = false;
-
-=======
     $scope.editable = $scope.document.editable && time === 'latest';
->>>>>>> e384e9e1
     $scope.createNewSnapshot = function() {
         ConfigService.createSnapshot($scope.document.sysmlid)
         .then(function(result) {
@@ -112,14 +107,6 @@
     $scope.my_tree = tree;
     $scope.my_data = [];
 
-    $scope.expand_tree = function() {
-        $scope.my_tree.expand_all();
-    };
-
-    $scope.toggle_filter_on = function() {
-        $scope.filterOn = !$scope.filterOn;
-    }
-
     $scope.my_tree_handler = function(branch) {
         var viewId;
 
