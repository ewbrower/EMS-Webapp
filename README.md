--- conflicted
+++ resolved
@@ -10,15 +10,12 @@
 
 ## Building and Running
 
-<<<<<<< HEAD
 * (install node.js, ruby, grunt, bower, sass)
 * * _npm install -g grunt-cli_
 * * _npm install -g bower_
 * * _gem install sass_
-=======
 * install node.js
 * install grunt - sudo npm install -g grunt-cli
->>>>>>> 8696ce3d
 * cd into angular-mms root dir
 * npm install - install all node modules needed to run tasks
 * ruby install - sudo gem install ruby
